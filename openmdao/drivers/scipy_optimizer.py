--- conflicted
+++ resolved
@@ -234,11 +234,7 @@
 
         # Record after getting obj and constraints to assure it has been
         # gathered in MPI.
-<<<<<<< HEAD
-        self.record(metadata)
-=======
         self.recorders.record(system, metadata)
->>>>>>> 78d5f61a
 
         #print("Functions calculated")
         #print(x_new)
