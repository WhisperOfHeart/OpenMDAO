""" Base class for all systems in OpenMDAO."""

import sys
from collections import OrderedDict
from fnmatch import fnmatch
from itertools import chain
from six import string_types, iteritems

# pylint: disable=E0611, F0401
import numpy as np

from openmdao.core.mpiwrap import MPI
from openmdao.core.options import OptionsDictionary
from openmdao.core.vecwrapper import PlaceholderVecWrapper


class System(object):
    """ Base class for systems in OpenMDAO. When building models, user should
    inherit from `Group` or `Component`"""

    def __init__(self):
        self.name = ''
        self.pathname = ''

        self._params_dict = OrderedDict()
        self._unknowns_dict = OrderedDict()

        # specify which variables are promoted up to the parent.  Wildcards
        # are allowed.
        self._promotes = ()

        self.comm = None

        # create placeholders for all of the vectors
        self.unknowns = PlaceholderVecWrapper('unknowns')
        self.resids = PlaceholderVecWrapper('resids')
        self.params = PlaceholderVecWrapper('params')
        self.dunknowns = PlaceholderVecWrapper('dunknowns')
        self.dresids = PlaceholderVecWrapper('dresids')
        self.dparams = PlaceholderVecWrapper('dparams')

        # dicts of vectors used for parallel solution of multiple RHS
        self.dumat = {}
        self.dpmat = {}
        self.drmat = {}

        opt = self.fd_options = OptionsDictionary()
        opt.add_option('force_fd', False,
                       desc="Set to True to finite difference this system.")
        opt.add_option('form', 'forward',
                       values=['forward', 'backward', 'central', 'complex_step'],
                       desc="Finite difference mode. (forward, backward, central) "
                       "You can also set to 'complex_step' to peform the complex "
                       "step method if your components support it.")
        opt.add_option("step_size", 1.0e-6,
                       desc = "Default finite difference stepsize")
        opt.add_option("step_type", 'absolute',
                       values=['absolute', 'relative'],
                       desc='Set to absolute, relative')

        self._relevance = None
        self._impl_factory = None

    def __getitem__(self, name):
        """
        Return the variable of the given name from this system.

        Args
        ----
        name : str
            The name of the variable.

        Returns
        -------
        value
            The unflattened value of the given variable.
        """
        msg = "Variable '%s' must be accessed from a containing Group"
        raise RuntimeError(msg % name)

    def promoted(self, name):
        """Determine if the given variable name is being promoted from this
        `System`.

        Args
        ----
        name : str
            The name of a variable, relative to this `System`.

        Returns
        -------
        bool
            True if the named variable is being promoted from this `System`.

        Raises
        ------
        TypeError
            if the promoted variable specifications are not in a valid format
        """
        if isinstance(self._promotes, string_types):
            raise TypeError("'%s' promotes must be specified as a list, "
                            "tuple or other iterator of strings, but '%s' was specified" %
                            (self.name, self._promotes))

        for prom in self._promotes:
            if fnmatch(name, prom):
                for meta in chain(self._params_dict.values(),
                                  self._unknowns_dict.values()):
                    if name == meta.get('promoted_name'):
                        return True

        return False

    def _check_setup(self, out_stream=sys.stdout):
        pass

    def _check_promotes(self):
        """Check that the `System`s promotes are valid. Raise an Exception if there
        are any promotes that do not match at least one variable in the `System`.

        Raises
        ------
        TypeError
            if the promoted variable specifications are not in a valid format

        RuntimeError
            if a promoted variable specification does not match any variables
        """
        if isinstance(self._promotes, string_types):
            raise TypeError("'%s' promotes must be specified as a list, "
                            "tuple or other iterator of strings, but '%s' was specified" %
                            (self.name, self._promotes))

        for prom in self._promotes:
            found = False
            for name, meta in chain(self._params_dict.items(), self._unknowns_dict.items()):
                if fnmatch(meta.get('promoted_name', name), prom):
                    found = True
            if not found:
                msg = "'%s' promotes '%s' but has no variables matching that specification"
                raise RuntimeError(msg % (self.name, prom))


    def subsystems(self, local=False, recurse=False, include_self=False):
        """ Returns an iterator over subsystems.  For `System`, this is an empty list.

        Args
        ----
        local : bool, optional
            If True, only return those `Components` that are local. Default is False.

        recurse : bool, optional
            If True, return all `Components` in the system tree, subject to
            the value of the local arg. Default is False.

        typ : type, optional
            If a class is specified here, only those subsystems that are instances
            of that type will be returned.  Default type is `System`.

        include_self : bool, optional
            If True, yield self before iterating over subsystems, assuming type
            of self is appropriate. Default is False.

        Returns
        -------
        iterator
            Iterator over subsystems.
        """
        if include_self:
            yield self

    def _setup_paths(self, parent_path):
        """Set the absolute pathname of each `System` in the tree.

        Parameter
        ---------
        parent_path : str
            The pathname of the parent `System`, which is to be prepended to the
            name of this child `System`.
        """
        if parent_path:
            self.pathname = '.'.join((parent_path, self.name))
        else:
            self.pathname = self.name

    def clear_dparams(self):
        """ Zeros out the dparams (dp) vector."""

        for parallel_set in self._relevance.vars_of_interest():
            for name in parallel_set:
                if name in self.dpmat:
                    self.dpmat[name].vec[:] = 0.0

        self.dpmat[None].vec[:] = 0.0

        # Recurse to clear all dparams vectors.
        for system in self.subsystems(local=True):
            system.clear_dparams()

    def solve_linear(self, dumat, drmat, vois, mode=None):
        """
        Single linear solution applied to whatever input is sitting in
        the rhs vector.

        Args
        ----
        dumat : dict of `VecWrappers`
            In forward mode, each `VecWrapper` contains the incoming vector
            for the states. There is one vector per quantity of interest for
            this problem. In reverse mode, it contains the outgoing vector for
            the states. (du)

        drmat : `dict of VecWrappers`
            `VecWrapper` containing either the outgoing result in forward mode
            or the incoming vector in reverse mode. There is one vector per
            quantity of interest for this problem. (dr)

        vois : list of strings
            List of all quantities of interest to key into the mats.

        mode : string
            Derivative mode, can be 'fwd' or 'rev', but generally should be
            called without mode so that the user can set the mode in this
            system's ln_solver.options.
        """
        pass

    def is_active(self):
        """
        Returns
        -------
        bool
            If running under MPI, returns True if this `System` has a valid
            communicator. Always returns True if not running under MPI.
        """
        return MPI is None or self.comm != MPI.COMM_NULL

    def get_req_procs(self):
        """
        Returns
        -------
        tuple
            A tuple of the form (min_procs, max_procs), indicating the min and max
            processors usable by this `System`.
        """
        return (1, 1)

    def _setup_communicators(self, comm):
        """
        Assign communicator to this `System` and all of its subsystems.

        Args
        ----
        comm : an MPI communicator (real or fake)
            The communicator being offered by the parent system.
        """
        self.comm = comm

    def _set_vars_as_remote(self):
        """
        Set 'remote' attribute in metadata of all variables for this subsystem.
        """
        for meta in self._params_dict.values():
            meta['remote'] = True

        for meta in self._unknowns_dict.values():
            meta['remote'] = True

    def fd_jacobian(self, params, unknowns, resids, step_size=None, form=None,
                    step_type=None, total_derivs=False):
        """Finite difference across all unknowns in this system w.r.t. all
        incoming params.

        Args
        ----
        params : `VecWrapper`
            `VecWrapper` containing parameters. (p)

        unknowns : `VecWrapper`
            `VecWrapper` containing outputs and states. (u)

        resids : `VecWrapper`
            `VecWrapper`  containing residuals. (r)

        step_size : float, optional
            Override all other specifications of finite difference step size.

        form : float, optional
            Override all other specifications of form. Can be forward,
            backward, or central.

        step_type : float, optional
            Override all other specifications of step_type. Can be absolute
            or relative.

        total_derivs : bool, optional
            Set to true to calculate total derivatives. Otherwise, partial
            derivatives are returned.

        Returns
        -------
        dict
            Dictionary whose keys are tuples of the form ('unknown', 'param')
            and whose values are ndarrays containing the derivative for that
            tuple pair.
        """

        # Params and Unknowns that we provide at this level.
        fd_params = self._get_fd_params()
        fd_unknowns = self._get_fd_unknowns()

        # Function call arguments have precedence over the system dict.
        step_size = self.fd_options.get('step_size', step_size)
        form = self.fd_options.get('form', form)
        step_type = self.fd_options.get('step_type', step_type)

        jac = {}
        cache2 = None

        # Prepare for calculating partial derivatives or total derivatives
        if total_derivs == False:
            run_model = self.apply_nonlinear
            cache1 = resids.vec.copy()
            resultvec = resids
            states = [name for name, meta in self.unknowns.items() if meta.get('state')]
        else:
            run_model = self.solve_nonlinear
            cache1 = unknowns.vec.copy()
            resultvec = unknowns
            states = []

        # Compute gradient for this param or state.
        for p_name in chain(fd_params, states):

            if p_name in states:
                inputs = unknowns
            else:
                inputs = params

            target_input = inputs.flat[p_name]

            # If our input is connected to a Paramcomp, then we need to twiddle
            # the unknowns vector instead of the params vector.
            param_src = self.connections.get(p_name)
            if param_src is not None:

                # Have to convert to promoted name to key into unknowns
                if param_src not in self.unknowns:
                    param_src = self.unknowns.get_promoted_varname(param_src)

                target_input = unknowns.flat[param_src]

            mydict = {}
            for val in self._params_dict.values():
                if val['promoted_name'] == p_name:
                    mydict = val
                    break

            # Local settings for this var trump all
            fdstep = mydict.get('fd_step_size', step_size)
            fdtype = mydict.get('fd_step_type', step_type)
            fdform = mydict.get('fd_form', form)

            # Size our Inputs
            p_size = np.size(inputs[p_name])

            # Size our Outputs
            for u_name in fd_unknowns:
                u_size = np.size(unknowns[u_name])
                jac[u_name, p_name] = np.ones((u_size, p_size))

            # Finite Difference each index in array
            for idx in range(p_size):

                # Relative or Absolute step size
                if fdtype == 'relative':
                    step = inputs.flat[p_name][idx] * fdstep
                    if step < fdstep:
                        step = fdstep
                else:
                    step = fdstep

                if fdform == 'forward':

                    target_input[idx] += step

                    run_model(params, unknowns, resids)

                    target_input[idx] -= step

                    # delta resid is delta unknown
                    resultvec.vec[:] -= cache1
                    resultvec.vec[:] *= (1.0/step)

                elif fdform == 'backward':

                    target_input[idx] -= step

                    run_model(params, unknowns, resids)

                    target_input[idx] += step

                    # delta resid is delta unknown
                    resultvec.vec[:] -= cache1
                    resultvec.vec[:] *= (-1.0/step)

                elif fdform == 'central':

                    target_input[idx] += step

                    run_model(params, unknowns, resids)
                    cache2 = resultvec.vec.copy()

                    target_input[idx] -= step
                    resultvec.vec[:] = cache1

                    target_input[idx] -= step

                    run_model(params, unknowns, resids)

                    # central difference formula
                    resultvec.vec[:] -= cache2
                    resultvec.vec[:] *= (-0.5/step)

                    target_input[idx] += step

                for u_name in fd_unknowns:
                    jac[u_name, p_name][:, idx] = resultvec.flat[u_name]

                # Restore old residual
                resultvec.vec[:] = cache1

        return jac

    def _apply_linear_jac(self, params, unknowns, dparams, dunknowns, dresids, mode):
        """ See apply_linear. This method allows the framework to override
        any derivative specification in any `Component` or `Group` to perform
        finite difference."""

        if not self._jacobian_cache:
            msg = ("No derivatives defined for Component '{name}'")
            msg = msg.format(name=self.name)
            raise ValueError(msg)

        for key, J in iteritems(self._jacobian_cache):
            unknown, param = key

            # States are never in dparams.
            if param in dparams:
                arg_vec = dparams
            elif param in dunknowns:
                arg_vec = dunknowns
            else:
                continue

            if unknown not in dresids:
                continue

            result = dresids[unknown]

            # Vectors are flipped during adjoint

            if mode == 'fwd':
                dresids[unknown] += J.dot(arg_vec[param].flat).reshape(result.shape)
            else:
                arg_vec[param] += J.T.dot(result.flat).reshape(arg_vec[param].shape)

    def _create_vecs(self, my_params, relevance, var_of_interest, impl):
        """ This creates our vecs and mats."""
        comm = self.comm
        sys_pathname = self.pathname
        params_dict = self._params_dict
        unknowns_dict = self._unknowns_dict

        self.comm = comm

        # create implementation specific VecWrappers
        if var_of_interest is None:
            self.unknowns = impl.create_src_vecwrapper(sys_pathname, comm)
            self.resids = impl.create_src_vecwrapper(sys_pathname, comm)
            self.params = impl.create_tgt_vecwrapper(sys_pathname, comm)

            # populate the VecWrappers with data
            self.unknowns.setup(unknowns_dict, store_byobjs=True)
            self.resids.setup(unknowns_dict)
            self.params.setup(None, params_dict, self.unknowns,
                              my_params, self.connections, store_byobjs=True)

        dunknowns = impl.create_src_vecwrapper(sys_pathname, comm)
        dresids = impl.create_src_vecwrapper(sys_pathname, comm)
        dparams = impl.create_tgt_vecwrapper(sys_pathname, comm)

        dunknowns.setup(unknowns_dict, relevant_vars=relevance[var_of_interest])
        dresids.setup(unknowns_dict, relevant_vars=relevance[var_of_interest])
        dparams.setup(None, params_dict, self.unknowns, my_params,
                      self.connections,
                      relevant_vars=relevance[var_of_interest])

        self.dumat[var_of_interest] = dunknowns
        self.drmat[var_of_interest] = dresids
        self.dpmat[var_of_interest] = dparams

    def _create_views(self, top_unknowns, parent, my_params, relevance,
                      var_of_interest=None):
        """
        A manager of the data transfer of a possibly distributed collection of
        variables.  The variables are based on views into an existing
        `VecWrapper`.

        Args
        ----
        top_unknowns : `VecWrapper`
            The `Problem` level unknowns `VecWrapper`.

        parent : `System`
            The `System` which provides the `VecWrapper` on which to create views.

        my_params : list
            List of pathnames for parameters that this `Group` is
            responsible for propagating.

        relevance : `Relevance`
            Object containing relevance info for each variable of interest.

        var_of_interest : str
            The name of a variable of interest.

        Returns
        -------
        `VecTuple`
            A namedtuple of six (6) `VecWrappers`:
            unknowns, dunknowns, resids, dresids, params, dparams.
        """

        comm = self.comm
        unknowns_dict = self._unknowns_dict
        params_dict = self._params_dict
        voi = var_of_interest

        # map promoted name in parent to corresponding promoted name in this view
        umap = _get_relname_map(parent.unknowns, unknowns_dict, self.pathname)

        if voi is None:
            self.unknowns = parent.unknowns.get_view(self.pathname, comm, umap, relevance,
                                                     voi)
            self.resids = parent.resids.get_view(self.pathname, comm, umap, relevance,
                                                 voi)
            self.params = parent._impl_factory.create_tgt_vecwrapper(self.pathname, comm)
            self.params.setup(parent.params, params_dict, top_unknowns,
                              my_params, self.connections, store_byobjs=True)

        self.dumat[voi] = parent.dumat[voi].get_view(self.pathname, comm, umap,
                                                     relevance, voi)
        self.drmat[voi] = parent.drmat[voi].get_view(self.pathname, comm, umap,
                                                     relevance, voi)
        self.dpmat[voi] = parent._impl_factory.create_tgt_vecwrapper(self.pathname, comm)
        self.dpmat[voi].setup(parent.dpmat[voi], params_dict, top_unknowns,
                              my_params, self.connections,
                              relevant_vars=relevance[voi])

<<<<<<< HEAD
    def get_combined_jac(self, J):
        """
        Take a J dict that's distributed, i.e., has different values across
        different MPI processes, and return a dict that contains all of the
        values from all of the processes. If values are duplicated, use the
        value from the lowest rank process. Note that J has a nested dict
        structure.

        Args
        ----
        J : `dict`
            Distributed Jacobian

        Returns
        -------
        `dict`
            Local gathered Jacobian
        """

        comm = self.comm
        if not self.is_active():
            return J

        myrank = comm.rank

        tups = []

        # Gather a list of local tuples for J.
        for output, dct in J.items():
            for param, value in dct.items():

                # Params are already only on this process. We need to add
                # only outputs of components that are on this process.
                sub = getattr(self, output.partition('.')[0])
                if sub.is_active() and value is not None and value.size > 0:
                    tups.append((output, param))

        dist_tups = comm.gather(tups, root=0)

        tupdict = {}
        if myrank == 0:
            for rank, tups in enumerate(dist_tups):
                for tup in tups:
                    if not tup in tupdict:
                        tupdict[tup] = rank

            #get rid of tups from the root proc before bcast
            for tup, rank in tupdict.items():
                if rank == 0:
                    del tupdict[tup]

        tupdict = comm.bcast(tupdict, root=0)

        if myrank == 0:
            for (param, output), rank in tupdict.items():
                J[param][output] = comm.recv(source=rank, tag=0)
        else:
            for (param, output), rank in tupdict.items():
                if rank == myrank:
                    comm.send(J[param][output], dest=0, tag=0)

        # FIXME: rework some of this using knowledge of local_var_sizes in order
        # to avoid any unnecessary data passing

        # return the combined dict
        return comm.bcast(J, root=0)
=======
    # def get_combined_J(self, J):
    #     """
    #     Take a J dict that's distributed, i.e., has different values
    #     across different MPI processes, and return a dict that
    #     contains all of the values from all of the processes.  If
    #     values are duplicated, use the value from the lowest rank
    #     process.  Note that J has a nested dict structure.
    #     """
    #
    #     comm = self.comm
    #     if not self.is_active():
    #         return J
    #
    #     myrank = comm.rank
    #
    #     tups = []
    #
    #     # Gather a list of local tuples for J.
    #     for output, dct in J.items():
    #         for param, value in dct.items():
    #
    #             # Params are already only on this process. We need to add
    #             # only outputs of components that are on this process.
    #             sys = getattr(self, output.partition('.')[0])
    #             if sys.is_active() and value is not None and value.size > 0:
    #                 tups.append((output, param))
    #
    #     dist_tups = comm.gather(tups, root=0)
    #
    #     tupdict = {}
    #     if myrank == 0:
    #         for rank, tups in enumerate(dist_tups):
    #             for tup in tups:
    #                 if not tup in tupdict:
    #                     tupdict[tup] = rank
    #
    #         #get rid of tups from the root proc before bcast
    #         for tup, rank in tupdict.items():
    #             if rank == 0:
    #                 del tupdict[tup]
    #
    #     tupdict = comm.bcast(tupdict, root=0)
    #
    #     if myrank == 0:
    #         for (param, output), rank in tupdict.items():
    #             J[param][output] = comm.recv(source=rank, tag=0)
    #     else:
    #         for (param, output), rank in tupdict.items():
    #             if rank == myrank:
    #                 comm.send(J[param][output], dest=0, tag=0)
    #
    #     # FIXME: rework some of this using knowledge of local_var_sizes in order
    #     # to avoid any unnecessary data passing
    #
    #     # return the combined dict
    #     return comm.bcast(J, root=0)
>>>>>>> bcdc8e16

    def _get_var_pathname(self, name):
        if self.pathname:
            return '.'.join((self.pathname, name))
        return name

def _get_relname_map(unknowns, unknowns_dict, child_name):
    """
    Args
    ----
    unknowns : `VecWrapper`
        A dict-like object containing variables keyed using promoted names.

    unknowns_dict : `OrderedDict`
        An ordered mapping of absolute variable name to its metadata.

    child_name : str
        The pathname of the child for which to get promoted name.

    Returns
    -------
    dict
        Maps promoted name in parent (owner of unknowns and unknowns_dict) to
        the corresponding promoted name in the child.
    """
    # unknowns is keyed on promoted name relative to the parent system
    # unknowns_dict is keyed on absolute pathname
    umap = {}
    for rel, meta in unknowns.items():
        abspath = meta['pathname']
        if abspath.startswith(child_name+'.'):
            for m in unknowns_dict.values():
                if abspath == m['pathname']:
                    newrel = m['promoted_name']
                    break
            else:
                newrel = rel
            umap[rel] = newrel

    return umap<|MERGE_RESOLUTION|>--- conflicted
+++ resolved
@@ -558,131 +558,72 @@
                               my_params, self.connections,
                               relevant_vars=relevance[voi])
 
-<<<<<<< HEAD
-    def get_combined_jac(self, J):
-        """
-        Take a J dict that's distributed, i.e., has different values across
-        different MPI processes, and return a dict that contains all of the
-        values from all of the processes. If values are duplicated, use the
-        value from the lowest rank process. Note that J has a nested dict
-        structure.
-
-        Args
-        ----
-        J : `dict`
-            Distributed Jacobian
-
-        Returns
-        -------
-        `dict`
-            Local gathered Jacobian
-        """
-
-        comm = self.comm
-        if not self.is_active():
-            return J
-
-        myrank = comm.rank
-
-        tups = []
-
-        # Gather a list of local tuples for J.
-        for output, dct in J.items():
-            for param, value in dct.items():
-
-                # Params are already only on this process. We need to add
-                # only outputs of components that are on this process.
-                sub = getattr(self, output.partition('.')[0])
-                if sub.is_active() and value is not None and value.size > 0:
-                    tups.append((output, param))
-
-        dist_tups = comm.gather(tups, root=0)
-
-        tupdict = {}
-        if myrank == 0:
-            for rank, tups in enumerate(dist_tups):
-                for tup in tups:
-                    if not tup in tupdict:
-                        tupdict[tup] = rank
-
-            #get rid of tups from the root proc before bcast
-            for tup, rank in tupdict.items():
-                if rank == 0:
-                    del tupdict[tup]
-
-        tupdict = comm.bcast(tupdict, root=0)
-
-        if myrank == 0:
-            for (param, output), rank in tupdict.items():
-                J[param][output] = comm.recv(source=rank, tag=0)
-        else:
-            for (param, output), rank in tupdict.items():
-                if rank == myrank:
-                    comm.send(J[param][output], dest=0, tag=0)
-
-        # FIXME: rework some of this using knowledge of local_var_sizes in order
-        # to avoid any unnecessary data passing
-
-        # return the combined dict
-        return comm.bcast(J, root=0)
-=======
-    # def get_combined_J(self, J):
-    #     """
-    #     Take a J dict that's distributed, i.e., has different values
-    #     across different MPI processes, and return a dict that
-    #     contains all of the values from all of the processes.  If
-    #     values are duplicated, use the value from the lowest rank
-    #     process.  Note that J has a nested dict structure.
-    #     """
-    #
-    #     comm = self.comm
-    #     if not self.is_active():
-    #         return J
-    #
-    #     myrank = comm.rank
-    #
-    #     tups = []
-    #
-    #     # Gather a list of local tuples for J.
-    #     for output, dct in J.items():
-    #         for param, value in dct.items():
-    #
-    #             # Params are already only on this process. We need to add
-    #             # only outputs of components that are on this process.
-    #             sys = getattr(self, output.partition('.')[0])
-    #             if sys.is_active() and value is not None and value.size > 0:
-    #                 tups.append((output, param))
-    #
-    #     dist_tups = comm.gather(tups, root=0)
-    #
-    #     tupdict = {}
-    #     if myrank == 0:
-    #         for rank, tups in enumerate(dist_tups):
-    #             for tup in tups:
-    #                 if not tup in tupdict:
-    #                     tupdict[tup] = rank
-    #
-    #         #get rid of tups from the root proc before bcast
-    #         for tup, rank in tupdict.items():
-    #             if rank == 0:
-    #                 del tupdict[tup]
-    #
-    #     tupdict = comm.bcast(tupdict, root=0)
-    #
-    #     if myrank == 0:
-    #         for (param, output), rank in tupdict.items():
-    #             J[param][output] = comm.recv(source=rank, tag=0)
-    #     else:
-    #         for (param, output), rank in tupdict.items():
-    #             if rank == myrank:
-    #                 comm.send(J[param][output], dest=0, tag=0)
-    #
-    #     # FIXME: rework some of this using knowledge of local_var_sizes in order
-    #     # to avoid any unnecessary data passing
-    #
-    #     # return the combined dict
-    #     return comm.bcast(J, root=0)
->>>>>>> bcdc8e16
+    #def get_combined_jac(self, J):
+        #"""
+        #Take a J dict that's distributed, i.e., has different values across
+        #different MPI processes, and return a dict that contains all of the
+        #values from all of the processes. If values are duplicated, use the
+        #value from the lowest rank process. Note that J has a nested dict
+        #structure.
+
+        #Args
+        #----
+        #J : `dict`
+            #Distributed Jacobian
+
+        #Returns
+        #-------
+        #`dict`
+            #Local gathered Jacobian
+        #"""
+
+        #comm = self.comm
+        #if not self.is_active():
+            #return J
+
+        #myrank = comm.rank
+
+        #tups = []
+
+        ## Gather a list of local tuples for J.
+        #for output, dct in J.items():
+            #for param, value in dct.items():
+
+                ## Params are already only on this process. We need to add
+                ## only outputs of components that are on this process.
+                #sub = getattr(self, output.partition('.')[0])
+                #if sub.is_active() and value is not None and value.size > 0:
+                    #tups.append((output, param))
+
+        #dist_tups = comm.gather(tups, root=0)
+
+        #tupdict = {}
+        #if myrank == 0:
+            #for rank, tups in enumerate(dist_tups):
+                #for tup in tups:
+                    #if not tup in tupdict:
+                        #tupdict[tup] = rank
+
+            ##get rid of tups from the root proc before bcast
+            #for tup, rank in tupdict.items():
+                #if rank == 0:
+                    #del tupdict[tup]
+
+        #tupdict = comm.bcast(tupdict, root=0)
+
+        #if myrank == 0:
+            #for (param, output), rank in tupdict.items():
+                #J[param][output] = comm.recv(source=rank, tag=0)
+        #else:
+            #for (param, output), rank in tupdict.items():
+                #if rank == myrank:
+                    #comm.send(J[param][output], dest=0, tag=0)
+
+        ## FIXME: rework some of this using knowledge of local_var_sizes in order
+        ## to avoid any unnecessary data passing
+
+        ## return the combined dict
+        #return comm.bcast(J, root=0)
 
     def _get_var_pathname(self, name):
         if self.pathname:
