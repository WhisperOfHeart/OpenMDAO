from __future__ import print_function

import sys
import numpy

from openmdao.core.vecwrapper import SrcVecWrapper, TgtVecWrapper
from openmdao.core.dataxfer import DataXfer

<<<<<<< HEAD
import petsc4py
=======
from mpi4py import MPI

import petsc4py
from petsc4py import PETSc
>>>>>>> 226d9ed1
#petsc4py.init(['-start_in_debugger']) # add petsc init args here
from petsc4py import PETSc

class PetscImpl(object):
    """PETSc vector and data transfer implementation factory"""

    @staticmethod
    def create_src_vecwrapper(pathname, comm):
        """
        Create a`PetscSrcVecWrapper`

        Returns
        -------
        `PetscSrcVecWrapper`
        """
        return PetscSrcVecWrapper(pathname, comm)

    @staticmethod
    def create_tgt_vecwrapper(pathname, comm):
        """
        Create a `PetscTgtVecWrapper`

        Returns
        -------
        `PetscTgtVecWrapper`
        """
        return PetscTgtVecWrapper(pathname, comm)

    @staticmethod
    def create_data_xfer(varmanager, src_idxs, tgt_idxs, vec_conns, byobj_conns):
        """
        Create an object for performing data transfer between source
        and target vectors

        Parameters
        ----------
        varmanager : `VarManager`
            The `VarManager` that managers this data transfer

        src_idxs : array
            indices of the source variables in the source vector

        tgt_idxs : array
            indices of the target variables in the target vector

        vec_conns : dict
            mapping of 'pass by vector' variables to the source variables that
            they are connected to

        byobj_conns : dict
            mapping of 'pass by object' variables to the source variables that
            they are connected to

        Returns
        -------
        `PetscDataXfer`
            a `PetscDataXfer` object
        """
        return PetscDataXfer(varmanager, src_idxs, tgt_idxs, vec_conns, byobj_conns)

    @staticmethod
    def create_app_ordering(varmanager):
        """Creates a PETSc application ordering."""
        comm = varmanager.comm

        local_unknown_sizes = varmanager._local_unknown_sizes
        unknowns_vec = varmanager.unknowns
        rank = comm.rank

        start = numpy.sum(local_unknown_sizes[:rank])
        end = numpy.sum(local_unknown_sizes[:rank+1])
        to_idx_array = unknowns_vec.make_idx_array(start, end)

        app_idxs = []

        # each column in the _local_unknown_sizes table contains the sizes
        # corresponds to a fully distributed variable. (col=var, row=proc)
        # so in order to get the offset into the full distributed vector
        # containing all variables, you need to add the full distributed
        # sizes of all the variables up to the current variable (ivar)
        # plus the sizes of all of the distributed parts of ivar in the
        # current column for ranks below the current rank
        for ivar, (name, v) in enumerate(unknowns_vec.get_vecvars()):
            start = numpy.sum(local_unknown_sizes[:,    :ivar]) + \
                    numpy.sum(local_unknown_sizes[:rank, ivar])
            end = start + local_unknown_sizes[rank, ivar]
            app_idxs.append(unknowns_vec.make_idx_array(start, end))

        if app_idxs:
            app_idxs = numpy.concatenate(app_idxs)

        app_ind_set = PETSc.IS().createGeneral(app_idxs, comm=comm)
        petsc_ind_set = PETSc.IS().createGeneral(to_idx_array, comm=comm)

        return PETSc.AO().createBasic(app_ind_set, petsc_ind_set, comm=comm)

class PetscSrcVecWrapper(SrcVecWrapper):

    idx_arr_type = PETSc.IntType

    def setup(self, unknowns_dict, store_byobjs=False):
        """
        Create internal data storage for variables in unknowns_dict.

        Parameters
        ----------
        unknowns_dict : `OrderedDict`
            A dictionary of absolute variable names keyed to an associated
            metadata dictionary.

        store_byobjs : bool
            Indicates that 'pass by object' vars should be stored.  This is only true
            for the unknowns vecwrapper.
        """
        super(PetscSrcVecWrapper, self).setup(unknowns_dict, store_byobjs=store_byobjs)
        self.petsc_vec = PETSc.Vec().createWithArray(self.vec, comm=self.comm)

    def _get_flattened_sizes(self):
        """
        Collect all flattened sizes of vars stored in our internal array.

        Returns
        -------
        ndarray
            array containing local sizes of 'pass by vector' unknown variables for
            every process in our communicator.
        """
        sizes = [m['size'] for m in self.values() if not m.get('pass_by_obj')]

        # create 2D array of variable sizes per process
        local_unknown_sizes = numpy.zeros((self.comm.size, len(sizes)), int)

        # create a vec indicating whether a 'pass by object' variable is active
        # in this rank or not
        #self.byobj_isactive = numpy.zeros((size, len(self.byobj_vars)), int)

        # create row in the local_unknown_sizes table for this process
        our_row = numpy.zeros((1, len(sizes)), int)
        for i, (name, meta) in enumerate(self.get_vecvars()):
            our_row[0, i] = meta['size']

        #our_byobjs = numpy.zeros((1, len(self.get_byobjs())), int)
        #for i, (name, meta) in enumerate(self.get_byobjs()):
            #our_byobjs[0, i] = int(self.is_variable_local(name[0]))

        # collect local var sizes from all of the processes that share the same comm
        # these sizes will be the same in all processes except in cases
        # where a variable belongs to a multiprocessor component.  In that
        # case, the part of the component that runs in a given process will
        # only have a slice of each of the component's variables.
        self.comm.Allgather(our_row[0,:], local_unknown_sizes)
        #comm.Allgather(our_byobjs[0,:], self.byobj_isactive)

        local_unknown_sizes[self.comm.rank, :] = our_row[0, :]

        return local_unknown_sizes

    def norm(self):
        """
        Returns
        -------
        float
            The norm of the distributed vector
        """
        self.petsc_vec.assemble()
        return self.petsc_vec.norm()

    def get_view(self, sys_pathname, comm, varmap):
        view = super(PetscSrcVecWrapper, self).get_view(sys_pathname, comm, varmap)
        view.petsc_vec = PETSc.Vec().createWithArray(view.vec, comm=comm)
        return view

class PetscTgtVecWrapper(TgtVecWrapper):
    idx_arr_type = PETSc.IntType

    def setup(self, parent_params_vec, params_dict, srcvec, my_params,
              connections, store_byobjs=False):
        """
        Configure this vector to store a flattened array of the variables
        in params_dict. Variable shape and value are retrieved from srcvec.

        Parameters
        ----------
        parent_params_vec : `VecWrapper` or None
            `VecWrapper` of parameters from the parent `System`

        params_dict : `OrderedDict`
            Dictionary of parameter absolute name mapped to metadata dict

        srcvec : `VecWrapper`
            Source `VecWrapper` corresponding to the target `VecWrapper` we're building.

        my_params : list of str
            A list of absolute names of parameters that the `VecWrapper` we're building
            will 'own'.

        connections : dict of str : str
            A dict of absolute target names mapped to the absolute name of their
            source variable.

        store_byobjs : bool (optional)
            If True, store 'pass by object' variables in the `VecWrapper` we're building.
        """
        super(PetscTgtVecWrapper, self).setup(parent_params_vec, params_dict,
                                              srcvec, my_params,
                                              connections, store_byobjs)
        self.petsc_vec = PETSc.Vec().createWithArray(self.vec, comm=self.comm)

    def _get_flattened_sizes(self):
        """
        Create a 1x1 numpy array to hold the sum of the sizes of local
        'pass by vector' params.

        Returns
        -------
        ndarray
            array containing sum of local sizes of 'pass by vector' params.
        """
        psize = sum([m['size'] for m in self.values()
                     if m.get('owned') and not m.get('pass_by_obj')])

        return numpy.array(self.comm.allgather(psize), int)

    def get_view(self, sys_pathname, comm, varmap):
        view = super(PetscSrcVecWrapper, self).get_view(sys_pathname, comm, varmap)
        view.petsc_vec = PETSc.Vec().createWithArray(view.vec, comm=comm)
        return view


class PetscDataXfer(DataXfer):
    def __init__(self, varmanager, src_idxs, tgt_idxs, vec_conns, byobj_conns):
        """
        Parameters
        ----------
        varmanager : `VarManager`
            The `VarManager` that managers this data transfer

        src_idxs : array
            indices of the source variables in the source vector

        tgt_idxs : array
            indices of the target variables in the target vector

        vec_conns : dict
            mapping of 'pass by vector' variables to the source variables that
            they are connected to

        byobj_conns : dict
            mapping of 'pass by object' variables to the source variables that
            they are connected to
        """
        super(PetscDataXfer, self).__init__(src_idxs, tgt_idxs,
                                            vec_conns, byobj_conns)

        self.comm = comm = varmanager.comm

        uvec = varmanager.unknowns.petsc_vec
        pvec = varmanager.params.petsc_vec

        src_idx_set = PETSc.IS().createGeneral(src_idxs, comm=comm)
        tgt_idx_set = PETSc.IS().createGeneral(tgt_idxs, comm=comm)

        src_idx_set = varmanager.app_ordering.app2petsc(src_idx_set)

        try:
            self.scatter = PETSc.Scatter().create(uvec, src_idx_set,
                                                  pvec, tgt_idx_set)
        except Exception as err:
            raise RuntimeError("ERROR in %s (src_idxs=%s, tgt_idxs=%s, usize=%d, psize=%d): %s" %
                               (system.name, src_idxs, tgt_idxs,
                                varmanager.unknowns.vec.size,
                                varmanager.params.vec.size, str(err)))

    def transfer(self, srcvec, tgtvec, mode='fwd'):
        """Performs data transfer between a distributed source vector and
        a distributed target vector.

        Parameters
        ----------
        src_idxs : array
            indices of the source variables in the source vector

        tgt_idxs : array
            indices of the target variables in the target vector

        vec_conns : dict
            mapping of 'pass by vector' variables to the source variables that
            they are connected to

        byobj_conns : dict
            mapping of 'pass by object' variables to the source variables that
            they are connected to

        mode : 'fwd' or 'rev' (optional)
            direction of the data transfer, source to target ('fwd', the default)
            or target to source ('rev').
        """
        if mode == 'rev':
            # in reverse mode, srcvec and tgtvec are switched. Note, we only
            # run in reverse for derivatives, and derivatives accumulate from
            # all targets. This requires numpy's new add command.
            np.add.at(srcvec.vec, self.src_idxs, tgtvec.vec[self.tgt_idxs])

            # formerly
            #srcvec.vec[self.src_idxs] += tgtvec.vec[self.tgt_idxs]

            # byobjs are never scattered in reverse, so skip that part

        else:  # forward
            self.scatter.scatter(srcvec.petsc_vec, tgtvec.petsc_vec, False, False)

            for tgt, src in self.byobj_conns:
                raise NotImplementedError("can't transfer '%s' to '%s'" %
                                           (src, tgt))
                tgtvec[tgt] = srcvec[src]<|MERGE_RESOLUTION|>--- conflicted
+++ resolved
@@ -6,16 +6,12 @@
 from openmdao.core.vecwrapper import SrcVecWrapper, TgtVecWrapper
 from openmdao.core.dataxfer import DataXfer
 
-<<<<<<< HEAD
-import petsc4py
-=======
 from mpi4py import MPI
 
 import petsc4py
 from petsc4py import PETSc
->>>>>>> 226d9ed1
 #petsc4py.init(['-start_in_debugger']) # add petsc init args here
-from petsc4py import PETSc
+
 
 class PetscImpl(object):
     """PETSc vector and data transfer implementation factory"""
