--- conflicted
+++ resolved
@@ -8,11 +8,7 @@
         self.driver = driver
 
     def setup(self):
-<<<<<<< HEAD
         self.root.setup_syspaths(self.pathname)
-=======
-        pass
->>>>>>> 11688378
 
     def run(self):
         pass
@@ -54,4 +50,4 @@
         # Here, we will assemble right hand sides and call solve_linear on the
         # system in root for each of them.
 
-        pass
+        pass