""" OpenMDAO Problem class defintion."""

from __future__ import print_function

import warnings
from itertools import chain
from six import iteritems, string_types
import sys

# pylint: disable=E0611, F0401
import numpy as np

from openmdao.core.system import System
from openmdao.core.basicimpl import BasicImpl
from openmdao.core.checks import check_connections
from openmdao.core.component import Component
from openmdao.core.driver import Driver
from openmdao.core.mpiwrap import MPI, FakeComm
from openmdao.core.relevance import Relevance
from openmdao.units.units import get_conversion_tuple
from openmdao.util.strutil import get_common_ancestor
from openmdao.devtools.debug import debug


class Problem(System):
    """ The Problem is always the top object for running an OpenMDAO
    model.
    """

    def __init__(self, root=None, driver=None, impl=None):
        super(Problem, self).__init__()
        self.root = root
        if impl is None:
            self._impl = BasicImpl
        else:
            self._impl = impl
        if driver is None:
            self.driver = Driver()
        else:
            self.driver = driver

    def __getitem__(self, name):
        """Retrieve unflattened value of named variable from the root system.

        Parameters
        ----------
        name : str   OR   tuple : (name, vector)
             The name of the variable to retrieve from the unknowns vector OR
             a tuple of the name of the variable and the vector to get its
             value from.

        Returns
        -------
        The unflattened value of the given variable.
        """
        return self.root[name]

    def __setitem__(self, name, val):
        """Sets the given value into the appropriate `VecWrapper`.

        Parameters
        ----------
        name : str
             The name of the variable to set into the unknowns vector.
        """
        self.root[name] = val

    def subsystem(self, name):
        """
        Parameters
        ----------
        name : str
            Name of the subsystem to retrieve.

        Returns
        -------
        `System`
            A reference to the named subsystem.
        """
        return self.root.subsystem(name)

    def setup(self):
        """Performs all setup of vector storage, data transfer, etc.,
        necessary to perform calculations.
        """
        # Give every system an absolute pathname
        self.root._setup_paths(self.pathname)

        # divide MPI communicators among subsystems
        if MPI:
            self.root._setup_communicators(MPI.COMM_WORLD)
        else:
            self.root._setup_communicators(FakeComm())

        # Give every system a dictionary of parameters and of unknowns
        # that are visible to that system, keyed on absolute pathnames.
        # Metadata for each variable will contain the name of the
        # variable relative to that system as well as size and shape if
        # known.

        # Returns the parameters and unknowns dictionaries for the root.
        params_dict, unknowns_dict = self.root._setup_variables()

        # Get all explicit connections (stated with absolute pathnames)
        connections = self.root._get_explicit_connections()

        # go through relative names of all top level params/unknowns
        # if relative name in unknowns matches relative name in params
        # that indicates an implicit connection. All connections are returned
        # in absolute form.
        implicit_conns = _get_implicit_connections(params_dict, unknowns_dict)

        # check for conflicting explicit/implicit connections
        for tgt, src in connections.items():
            if tgt in implicit_conns:
                msg = "'%s' is explicitly connected to '%s' but implicitly connected to '%s'" % \
                      (tgt, connections[tgt], implicit_conns[tgt])
                raise RuntimeError(msg)

        # combine implicit and explicit connections
        connections.update(implicit_conns)

        # calculate unit conversions and store in param metadata
        _setup_units(connections, params_dict, unknowns_dict)

        # perform additional checks on connections (e.g. for compatible types and shapes)
        check_connections(connections, params_dict, unknowns_dict)

        # check for parameters that are not connected to a source/unknown
        hanging_params = []
        for p in params_dict:
            if p not in connections.keys():
                hanging_params.append(p)

        if hanging_params:
            msg = 'Parameters %s have no associated unknowns.' % hanging_params
            warnings.warn(msg)

        # propagate top level metadata, e.g. unit_conv, to subsystems
        self.root._update_sub_unit_conv()

        # Given connection information, create mapping from system pathname
        # to the parameters that system must transfer data to
        param_owners = assign_parameters(connections)

        relevance = Relevance(params_dict, unknowns_dict, connections,
                              self.driver._inputs_of_interest,
                              self.driver._outputs_of_interest, 'auto')

        # create VarManagers and VecWrappers for all groups in the system tree.
        self.root._setup_vectors(param_owners, connections, relevance=relevance,
                                 impl=self._impl)

        # Prep for case recording
        self._start_recorders()

    def run(self):
        """ Runs the Driver in self.driver. """

        if self.root.is_active():
            self.driver.run(self)

    def _mode(self, mode, param_list, unknown_list):
        """ Determine the mode based on precedence. The mode in `mode` is
        first. If that is 'auto', then the mode in root.ln_options takes
        precedence. If that is 'auto', then mode is determined by the width
        of the prameter and quantity space."""

        root = self.root

        if mode == 'auto':
            mode = root.ln_solver.options['mode']
            if mode == 'auto':
                p_dict = root._params_dict
                u_dict = root._unknowns_dict

                # Sum up param size
                p_length = 0
                for param in param_list:

                    if param in p_dict:
                        meta = p_dict[param]

                    else:
                        # The user sometimes specifies the parameter output
                        # name instead of its target because it is more
                        # convenient
                        for key, val in iteritems(root._varmanager.connections):
                            if val == param:
                                meta = u_dict[param]
                                break

                        # We need the absolute name, but the fd Jacobian
                        # holds relative promoted inputs
                        else:
                            for key in p_dict:
                                metadata = root.params.metadata(key)
                                if metadata['relative_name'] == param:
                                    meta = p_dict[metadata['pathname']]
                                    break

                    p_length += meta['size']

                # Sum up unknowns size
                u_length = 0
                for unkn in unknown_list:

                    if unkn in u_dict:
                        meta = u_dict[unkn]

                    else:
                        # We need the absolute name, but the fd Jacobian
                        # holds relative promoted inputs
                        for key in root.unknowns:
                            metadata = root.unknowns.metadata(key)
                            if metadata['pathname'] == unkn:
                                meta = u_dict[metadata['relative_name']]
                                break

                    u_length += meta['size']

                # Choose mode based on size
                if p_length > u_length:
                    mode = 'rev'
                else:
                    mode = 'fwd'

        return mode

    def calc_gradient(self, param_list, unknown_list, mode='auto',
                      return_format='array'):
        """ Returns the gradient for the system that is slotted in
        self.root. This function is used by the optimizer but also can be
        used for testing derivatives on your model.

        Parameters
        ----------
        param_list : list of strings (optional)
            List of parameter name strings with respect to which derivatives
            are desired. All params must have a paramcomp.

        unknown_list : list of strings (optional)
            List of output or state name strings for derivatives to be
            calculated. All must be valid unknowns in OpenMDAO.

        mode : string (optional)
            Deriviative direction, can be 'fwd', 'rev', 'fd', or 'auto'.
            Default is 'auto', which uses mode specified on the linear solver
            in root.

        return_format : string (optional)
            Format for the derivatives, can be 'array' or 'dict'.

        Returns
        -------
        ndarray or dict
            Jacobian of unknowns with respect to params.
        """

        if mode not in ['auto', 'fwd', 'rev', 'fd']:
            msg = "mode must be 'auto', 'fwd', 'rev', or 'fd'"
            raise ValueError(msg)

        if return_format not in ['array', 'dict']:
            msg = "return_format must be 'array' or 'dict'"
            raise ValueError(msg)

        # Either analytic or finite difference
        if mode == 'fd' or self.root.fd_options['force_fd'] == True:
            return self._calc_gradient_fd(param_list, unknown_list,
                                          return_format)
        else:
            return self._calc_gradient_ln_solver(param_list, unknown_list,
                                                 return_format, mode)

    def _calc_gradient_fd(self, param_list, unknown_list, return_format):
        """ Returns the finite differenced gradient for the system that is slotted in
        self.root.

        Parameters
        ----------
        param_list : list of strings (optional)
            List of parameter name strings with respect to which derivatives
            are desired. All params must have a paramcomp.

        unknown_list : list of strings (optional)
            List of output or state name strings for derivatives to be
            calculated. All must be valid unknowns in OpenMDAO.

        return_format : string (optional)
            Format for the derivatives, can be 'array' or 'dict'.

        Returns
        -------
        ndarray or dict
            Jacobian of unknowns with respect to params.
        """

        root = self.root
        unknowns = root.unknowns
        params = root.params

        Jfd = root.fd_jacobian(params, unknowns, root.resids,
                               total_derivs=True)
        J = {}
        for okey in unknown_list:
            J[okey] = {}
            for ikey in param_list:
                if isinstance(ikey, tuple):
                    ikey = ikey[0]

                # User might request an output via the absolute pathname
                fd_okey = okey
                if fd_okey not in unknowns:
                    for key in unknowns:
                        meta = unknowns.metadata(key)
                        if meta['pathname'] == fd_okey:
                            fd_okey = meta['relative_name']
                            break

                # FD Input keys are a little funny...
                fd_ikey = ikey
                if fd_ikey not in params:

                    # The user sometimes specifies the parameter output
                    # name instead of its target because it is more
                    # convenient
                    for key, val in iteritems(root._relevance.connections):
                        if val == ikey:
                            fd_ikey = key
                            break

                    # We need the absolute name, but the fd Jacobian
                    # holds relative promoted inputs
                    if fd_ikey not in params:
                        for key in params:
                            meta = params.metadata(key)
                            if meta['relative_name'] == fd_ikey:
                                fd_ikey = meta['pathname']
                                break

                J[okey][ikey] = Jfd[fd_okey, fd_ikey]
        return J

    def _calc_gradient_ln_solver(self, param_list, unknown_list, return_format, mode):
        """ Returns the gradient for the system that is slotted in
        self.root. The gradient is calculated using root.ln_solver.

        Parameters
        ----------
        param_list : list of strings (optional)
            List of parameter name strings with respect to which derivatives
            are desired. All params must have a paramcomp.

        unknown_list : list of strings (optional)
            List of output or state name strings for derivatives to be
            calculated. All must be valid unknowns in OpenMDAO.

        return_format : string (optional)
            Format for the derivatives, can be 'array' or 'dict'.

        mode : string (optional)
            Deriviative direction, can be 'fwd', 'rev', 'fd', or 'auto'.
            Default is 'auto', which uses mode specified on the linear solver
            in root.

        Returns
        -------
        ndarray or dict
            Jacobian of unknowns with respect to params.
        """

        root = self.root
        unknowns = root.unknowns
        params = root.params

        # Prepare model for calculation
        root.clear_dparams()
        for names in root._relevance.vars_of_interest():
            for name in names:
                if name in root.dumat:
                    root.dumat[name].vec[:] = 0.0
                    root.drmat[name].vec[:] = 0.0
        root.dumat[None].vec[:] = 0.0
        root.drmat[None].vec[:] = 0.0

        root.jacobian(params, unknowns, root.resids)

        rhs = np.zeros((len(unknowns.vec), ))

        # Initialize Jacobian
        if return_format == 'dict':
            J = {}
            for okey in unknown_list:
                J[okey] = {}
                for ikey in param_list:
                    if isinstance(ikey, tuple):
                        ikey = ikey[0]
                    J[okey][ikey] = None
        else:
            # TODO: need these functions
            num_input = system.get_size(param_list)
            num_output = system.get_size(unknown_list)
            J = np.zeros((num_output, num_input))

        # Respect choice of mode based on precedence.
        # Call arg > ln_solver option > auto-detect
        mode = self._mode(mode, param_list, unknown_list)

        if mode == 'fwd':
            input_list, output_list = param_list, unknown_list
        else:
            input_list, output_list = unknown_list, param_list

        # If Forward mode, solve linear system for each param
        # If Adjoint mode, solve linear system for each unknown
        j = 0
        for param in input_list:

            if param in unknowns:
                in_size, in_idxs = unknowns.get_local_idxs(param)
            else:
                param_src = root._relevance.connections.get(param)
                param_src = unknowns.get_relative_varname(param_src)
                in_size, in_idxs = unknowns.get_local_idxs(param_src)

            jbase = j

            for irhs in in_idxs:

                rhs[irhs] = 1.0

                # Call GMRES to solve the linear system
                dx = root.ln_solver.solve(rhs, root, mode)

                rhs[irhs] = 0.0

                i = 0
                for item in output_list:

                    if item in unknowns:
                        out_size, out_idxs = unknowns.get_local_idxs(item)
                    else:
                        param_src = root._relevance.connections.get(item)
                        param_src = unknowns.get_relative_varname(param_src)
                        out_size, out_idxs = unknowns.get_local_idxs(param_src)

                    nk = len(out_idxs)

                    if return_format == 'dict':
                        if mode == 'fwd':
                            if J[item][param] is None:
                                J[item][param] = np.zeros((nk, len(in_idxs)))
                            J[item][param][:, j-jbase] = dx[out_idxs]
                        else:
                            if J[param][item] is None:
                                J[param][item] = np.zeros((len(in_idxs), nk))
                            J[param][item][j-jbase, :] = dx[out_idxs]

                    else:
                        if mode == 'fwd':
                            J[i:i+nk, j] = dx[out_idxs]
                        else:
                            J[j, i:i+nk] = dx[out_idxs]
                        i += nk

                j += 1

        return J

    def check_partial_derivatives(self, out_stream=sys.stdout):
        """ Checks partial derivatives comprehensively for all components in
        your model.

        Parameters
        ----------

        out_stream : file_like
            Where to send human readable output. Default is sys.stdout. Set to
            None to suppress.

        Returns
        -------
        Dict of Dicts of Dicts of Tuples of Floats.

        First key is the component name; 2nd key is the (output, input) tuple
        of strings; third key is one of ['rel error', 'abs error',
        'magnitude', 'fdstep']; Tuple contains norms for forward - fd,
        adjoint - fd, forward - adjoint using the best case fdstep.
        """

        root = self.root

        # Linearize the model
        root.jacobian(root.params, root.unknowns, root.resids)

        if out_stream is not None:
            out_stream.write('Partial Derivatives Check\n\n')

        data = {}
        skip_keys = []
        model_hierarchy = _find_all_comps(root)

        # FIXME:
        voi = None

        # Check derivative calculations for all comps at every level of the
        # system hierarchy.
        for group, comps in model_hierarchy.items():
            for comp in comps:

                # No need to check comps that don't have any derivs.
                if comp.fd_options['force_fd'] == True:
                    continue

                cname = comp.pathname
                data[cname] = {}
                jac_fwd = {}
                jac_rev = {}
                jac_fd = {}

                params = comp.params
                unknowns = comp.unknowns
                resids = comp.resids
                dparams = comp.dpmat[voi]
                dunknowns = comp.dumat[voi]
                dresids = comp.drmat[voi]

                if out_stream is not None:
                    out_stream.write('-'*(len(cname)+15) + '\n')
                    out_stream.write("Component: '%s'\n" % cname)
                    out_stream.write('-'*(len(cname)+15) + '\n')

                # Figure out implicit states for this comp
                states = []
                for u_name, meta in iteritems(comp._unknowns_dict):
                    if meta.get('state'):
                        states.append(meta['relative_name'])

                # Create all our keys and allocate Jacs
                for p_name in chain(params, states):

                    dinputs = dunknowns if p_name in states else dparams
                    p_size = np.size(dinputs[p_name])

                    # Check dimensions of user-supplied Jacobian
                    for u_name in unknowns:

                        u_size = np.size(dunknowns[u_name])
                        if comp._jacobian_cache is not None:

                            # Go no further if we aren't defined.
                            if (u_name, p_name) not in comp._jacobian_cache:
                                skip_keys.append((u_name, p_name))
                                continue

                            user = comp._jacobian_cache[(u_name, p_name)].shape

                            # User may use floats for scalar jacobians
                            if len(user) < 2:
                                user = (user[0], 1)

                            if user[0] != u_size or user[1] != p_size:
                                msg = "Jacobian in component '{}' between the" + \
                                " variables '{}' and '{}' is the wrong size. " + \
                                "It should be {} by {}"
                                msg = msg.format(cname, p_name, u_name, p_size,
                                                 u_size)
                                raise ValueError(msg)

                        jac_fwd[(u_name, p_name)] = np.zeros((u_size, p_size))
                        jac_rev[(u_name, p_name)] = np.zeros((u_size, p_size))

                # Reverse derivatives first
                for u_name in dresids:
                    u_size = np.size(dunknowns[u_name])

                    # Send columns of identity
                    for idx in range(u_size):
                        dresids.vec[:] = 0.0
                        root.clear_dparams()
                        dunknowns.vec[:] = 0.0

                        dresids.flat[u_name][idx] = 1.0
                        comp.apply_linear(params, unknowns, dparams,
                                          dunknowns, dresids, 'rev')

                        for p_name in chain(params, states):
                            if (u_name, p_name) in skip_keys:
                                continue

                            dinputs = dunknowns if p_name in states else dparams

                            jac_rev[(u_name, p_name)][idx, :] = dinputs.flat[p_name]

                # Forward derivatives second
                for p_name in chain(params, states):

                    dinputs = dunknowns if p_name in states else dparams
                    p_size = np.size(dinputs[p_name])

                    # Send columns of identity
                    for idx in range(p_size):
                        dresids.vec[:] = 0.0
                        root.clear_dparams()
                        dunknowns.vec[:] = 0.0

                        dinputs.flat[p_name][idx] = 1.0
                        comp.apply_linear(params, unknowns, dparams,
                                          dunknowns, dresids, 'fwd')

                        for u_name in dresids:
                            if (u_name, p_name) in skip_keys:
                                continue

                            jac_fwd[(u_name, p_name)][:, idx] = dresids.flat[u_name]

                # Finite Difference goes last
                dresids.vec[:] = 0.0
                root.clear_dparams()
                dunknowns.vec[:] = 0.0
                jac_fd = comp.fd_jacobian(params, unknowns, resids,
                                          step_size=1e-6)

                # Assemble and Return all metrics.
                _assemble_deriv_data(chain(params, states), resids, data[cname],
                                     jac_fwd, jac_rev, jac_fd, out_stream,
                                     skip_keys, c_name=cname)

        return data

    def check_total_derivatives(self, out_stream=sys.stdout):
        """ Checks total derivatives for problem defined at the top.

        Parameters
        ----------

        out_stream : file_like
            Where to send human readable output. Default is sys.stdout. Set to
            None to suppress.

        Returns
        -------
        Dict of Dicts of Tuples of Floats

        First key is the (output, input) tuple of strings; second key is one
        of ['rel error', 'abs error', 'magnitude', 'fdstep']; Tuple contains
        norms for forward - fd, adjoint - fd, forward - adjoint using the
        best case fdstep.
        """

        if out_stream is not None:
            out_stream.write('Total Derivatives Check\n\n')

        # Params and Unknowns that we provide at this level.
        abs_param_list = self.root._get_fd_params()
        unknown_list = self.root._get_fd_unknowns()

        # Convert absolute parameter names to relative ones because it is
        # easier for the user to read.
        param_list = []
        params = self.root.params
        for param in abs_param_list:
            if param not in self.root.unknowns:
                param_list.append(params.metadata(param)['relative_name'])
            else:
                param_list.append(param)

        # Calculate all our Total Derivatives
        Jfor = self.calc_gradient(param_list, unknown_list, mode='fwd',
                                  return_format='dict')
        Jrev = self.calc_gradient(param_list, unknown_list, mode='rev',
                                  return_format='dict')
        Jfd = self.calc_gradient(param_list, unknown_list, mode='fd',
                                 return_format='dict')

        Jfor = jac_to_flat_dict(Jfor)
        Jrev = jac_to_flat_dict(Jrev)
        Jfd = jac_to_flat_dict(Jfd)

        # Assemble and Return all metrics.
        data = {}
        _assemble_deriv_data(param_list, unknown_list, data,
                             Jfor, Jrev, Jfd, out_stream)

        return data

    def _start_recorders(self):
        for recorder in self.driver.recorders:
            recorder.startup(self.root)

        for group, solvers in _find_all_solvers(self.root):
            for solver in solvers:
                for recorder in solver.recorders:
                    recorder.startup(group)

def _setup_units(connections, params_dict, unknowns_dict):
    """
    Calculate unit conversion factors for any connected
    variables having different units and store them in params_dict.

    Parameters
    ----------
    connections : dict
        A dict of target variables (absolute name) mapped
        to the absolute name of their source variable.

    params_dict : OrderedDict
        A dict of parameter metadata for the whole `Problem`.

    unknowns_dict : OrderedDict
        A dict of unknowns metadata for the whole `Problem`.
    """

    for target, source in connections.items():
        tmeta = params_dict[target]
        smeta = unknowns_dict[source]

        # units must be in both src and target to have a conversion
        if 'units' not in tmeta or 'units' not in smeta:
            continue

        src_unit = smeta['units']
        tgt_unit = tmeta['units']

        try:
            scale, offset = get_conversion_tuple(src_unit, tgt_unit)
        except TypeError as err:
            if str(err) == "Incompatible units":
                msg = "Unit '{s[units]}' in source '{s[relative_name]}' "\
                    "is incompatible with unit '{t[units]}' "\
                    "in target '{t[relative_name]}'.".format(s=smeta, t=tmeta)
                raise TypeError(msg)
            else:
                raise

        # If units are not equivalent, store unit conversion tuple
        # in the parameter metadata
        if scale != 1.0 or offset != 0.0:
            tmeta['unit_conv'] = (scale, offset)


def assign_parameters(connections):
    """Map absolute system names to the absolute names of the
    parameters they transfer data to.
    """
    param_owners = {}

    for par, unk in connections.items():
        param_owners.setdefault(get_common_ancestor(par, unk), []).append(par)

    return param_owners


def _find_all_solvers(group):
    """Recursively finds all solvers in the given group and sub-groups."""
    yield (group, (group.ln_solver, group.nl_solver))
    for _, sub in group.subgroups():
        for solvers in _find_all_solvers(sub):
            yield solvers

def _find_all_comps(group):
    """ Recursive function that assembles a dictionary whose keys are Group
    instances and whose values are lists of Component instances."""

    data = {group:[]}
    for c_name, c in group.components():
        data[group].append(c)
    for sg_name, sg in group.subgroups():
        data.update(_find_all_comps(sg))
    return data


def jac_to_flat_dict(jac):
    """ Converts a double `dict` jacobian to a flat `dict` Jacobian. Keys go
    from [out][in] to [out,in].

    Parameters
    ----------

    jac : dict of dicts of ndarrays
        Jacobian that comes from calc_gradient when the return_type is 'dict'.

    Returns
    -------

    dict of ndarrays"""

    new_jac = {}
    for key1, val1 in jac.items():
        for key2, val2 in val1.items():
            new_jac[(key1, key2)] = val2

    return new_jac

def _assemble_deriv_data(params, resids, cdata, jac_fwd, jac_rev, jac_fd,
                         out_stream, skip_keys=[None], c_name='root'):
    """ Assembles dictionaries and prints output for check derivatives
    functions. This is used by both the partial and total derivative
    checks."""
    started = False

    for p_name in params:
        for u_name in resids:

            ldata = cdata[(u_name, p_name)] = {}

            Jsub_fd = jac_fd[(u_name, p_name)]

            if (u_name, p_name) in skip_keys:
                Jsub_for = np.zeros(Jsub_fd.shape)
                Jsub_rev = np.zeros(Jsub_fd.shape)
            else:
                Jsub_for = jac_fwd[(u_name, p_name)]
                Jsub_rev = jac_rev[(u_name, p_name)]

            ldata['J_fd'] = Jsub_fd
            ldata['J_fwd'] = Jsub_for
            ldata['J_rev'] = Jsub_rev

            magfor = np.linalg.norm(Jsub_for)
            magrev = np.linalg.norm(Jsub_rev)
            magfd = np.linalg.norm(Jsub_fd)

            ldata['magnitude'] = (magfor, magrev, magfd)

            abs1 = np.linalg.norm(Jsub_for - Jsub_fd)
            abs2 = np.linalg.norm(Jsub_rev - Jsub_fd)
            abs3 = np.linalg.norm(Jsub_for - Jsub_rev)

            ldata['abs error'] = (abs1, abs2, abs3)

            rel1 = np.linalg.norm(Jsub_for - Jsub_fd)/magfd
            rel2 = np.linalg.norm(Jsub_rev - Jsub_fd)/magfd
            rel3 = np.linalg.norm(Jsub_for - Jsub_rev)/magfd

            ldata['rel error'] = (rel1, rel2, rel3)

            if out_stream is None:
                continue

            if started is True:
                out_stream.write(' -'*30 + '\n')
            else:
                started = True

            # Optional file_like output
            out_stream.write("  %s: '%s' wrt '%s'\n\n"% (c_name, u_name, p_name))

            out_stream.write('    Forward Magnitude : %.6e\n' % magfor)
            out_stream.write('    Reverse Magnitude : %.6e\n' % magrev)
            out_stream.write('         Fd Magnitude : %.6e\n\n' % magfd)

            out_stream.write('    Absolute Error (Jfor - Jfd) : %.6e\n' % abs1)
            out_stream.write('    Absolute Error (Jrev - Jfd) : %.6e\n' % abs2)
            out_stream.write('    Absolute Error (Jfor - Jrev): %.6e\n\n' % abs3)

            out_stream.write('    Relative Error (Jfor - Jfd) : %.6e\n' % rel1)
            out_stream.write('    Relative Error (Jrev - Jfd) : %.6e\n' % rel2)
            out_stream.write('    Relative Error (Jfor - Jrev): %.6e\n\n' % rel3)

            out_stream.write('    Raw Forward Derivative (Jfor)\n\n')
            out_stream.write(str(Jsub_for))
            out_stream.write('\n\n')
            out_stream.write('    Raw Reverse Derivative (Jrev)\n\n')
            out_stream.write(str(Jsub_rev))
            out_stream.write('\n\n')
            out_stream.write('    Raw FD Derivative (Jfor)\n\n')
            out_stream.write(str(Jsub_fd))
            out_stream.write('\n\n')

def _get_implicit_connections(params_dict, unknowns_dict):
    """
    Finds all matches between relative names of parameters and
    unknowns.  Any matches imply an implicit connection.  All
    connections are expressed using absolute pathnames.

    This should only be called using params and unknowns from the
    top level `Group` in the system tree.

    Parameters
    ----------
    params_dict : dict
        dictionary of metadata for all parameters in this `Group`

    unknowns_dict : dict
        dictionary of metadata for all unknowns in this `Group`

    Returns
    -------
    dict
        implicit connections in this `Group`, represented as a mapping
        from the pathname of the target to the pathname of the source

    Raises
    ------
    RuntimeError
        if a a promoted variable name matches multiple unknowns
    """

    # collect all absolute names that map to each relative name
    abs_unknowns = {}
    for abs_name, u in unknowns_dict.items():
        abs_unknowns.setdefault(u['relative_name'], []).append(abs_name)

    abs_params = {}
    for abs_name, p in params_dict.items():
        abs_params.setdefault(p['relative_name'], []).append(abs_name)

    # check if any relative names correspond to mutiple unknowns
    for name, lst in abs_unknowns.items():
        if len(lst) > 1:
            raise RuntimeError("Promoted name '%s' matches multiple unknowns: %s" %
                               (name, lst))

    connections = {}
    for uname, uabs in abs_unknowns.items():
        pabs = abs_params.get(uname, ())
        for p in pabs:
            connections[p] = uabs[0]

    return connections
<<<<<<< HEAD
=======

def _check_for_matrix_matrix(problem, params, unknowns):
    """ Checks a system hiearchy to make sure that no settings violate the
    assumptions needed for matrix-matrix calculation. Returns the mode that
    the system needs to use."""

    mode = problem._mode('auto', params, unknowns)

    # TODO : Only Linear GS is supported on system

    groups = _find_all_comps(problem.root).keys()
    for sub in groups:
        print(sub.name)
        sub_params = sub._get_fd_params()
        sub_unknowns = sub._get_fd_unknowns()
        sub_mode = sub.ln_solver.options['mode']

        # Modes much match root for all subs
        if sub_mode != mode:
            msg  = "Group '{name}' must have the same mode as root to use Matrix Matrix."
            msg = msg.format(name=sub.name)
            raise RuntimeError(msg)

        # TODO : Only Linear GS is supported on sub

    return mode
>>>>>>> 7ec9066b
<|MERGE_RESOLUTION|>--- conflicted
+++ resolved
@@ -185,7 +185,7 @@
                         # The user sometimes specifies the parameter output
                         # name instead of its target because it is more
                         # convenient
-                        for key, val in iteritems(root._varmanager.connections):
+                        for key, val in iteritems(root._relevance.connections):
                             if val == param:
                                 meta = u_dict[param]
                                 break
@@ -920,8 +920,6 @@
             connections[p] = uabs[0]
 
     return connections
-<<<<<<< HEAD
-=======
 
 def _check_for_matrix_matrix(problem, params, unknowns):
     """ Checks a system hiearchy to make sure that no settings violate the
@@ -947,5 +945,4 @@
 
         # TODO : Only Linear GS is supported on sub
 
-    return mode
->>>>>>> 7ec9066b
+    return mode