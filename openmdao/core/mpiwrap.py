import os
import sys
import numpy
from contextlib import contextmanager

from six import reraise, PY3


def _redirect_streams(to_fd):
    """
    Redirect stdout/stderr to the given file descriptor.
    Based on: http://eli.thegreenplace.net/2015/redirecting-all-kinds-of-stdout-in-python/
    """

    original_stdout_fd = sys.stdout.fileno()
    original_stderr_fd = sys.stderr.fileno()

    # Flush and close sys.stdout/err - also closes the file descriptors (fd)
    sys.stdout.close()
    sys.stderr.close()

    # Make original_stdout_fd point to the same file as to_fd
    os.dup2(to_fd, original_stdout_fd)
    os.dup2(to_fd, original_stderr_fd)

    # Create a new sys.stdout that points to the redirected fd
    if PY3:
        sys.stdout = io.TextIOWrapper(os.fdopen(original_stdout_fd, 'wb'))
        sys.sterr = io.TextIOWrapper(os.fdopen(original_stdout_fd, 'wb'))
    else:
        sys.stdout = os.fdopen(original_stdout_fd, 'wb', 0) # 0 makes them unbuffered
        sys.stderr = os.fdopen(original_stderr_fd, 'wb', 0)

def use_proc_files():
    """Calling this will cause stdout/stderr from each MPI process to be written
    to a separate file in the current directory named <rank>.out.
    """
    if MPI is not None:
        rank = MPI.COMM_WORLD.rank
        sname = "%s.out" % rank
        ofile = open(sname, 'wb')
        _redirect_streams(ofile.fileno())

def under_mpirun():
    """Return True if we're being executed under mpirun."""
    # this is a bit of a hack, but there appears to be
    # no consistent set of environment vars between MPI
    # implementations.
    for name in os.environ.keys():
        if name.startswith('OMPI_COMM') or \
           name.startswith('MPIR_')     or \
           name.startswith('MPICH_'):
            return True
    return False


if under_mpirun():
    from mpi4py import MPI
else:
    MPI = None

class FakeComm(object):
    def __init__(self):
        self.rank = 0
        self.size = 1


def get_comm_if_active(system, comm=None):
    """
    Return an MPI communicator or a fake communicator if not running under MPI.
    If running under MPI and current rank exceeds the max processes usable by
    the given system, COMM_NULL will be returned.

    Parameters
    ----------
    system : a `System`
        The system that is requesting a communicator.

    comm : an MPI communicator (real or fake)
        The communicator being offered by the parent system.

    Returns
    -------
    MPI communicator or a fake MPI commmunicator
    """
    if MPI:
        req, max_req = system.get_req_procs()
<<<<<<< HEAD
        print 'req:', req, 'max:', max_req, 'comm:', comm
        if comm:
            print 'rank:', comm.rank
        if (max_req is None) or (comm and max_req > comm.rank):
            print 'returning comm'
=======
        if max_req is None or max_req > comm.rank:
>>>>>>> 013a5437
            return comm
        else:
            print 'returning comm_null'
            return MPI.COMM_NULL
    else:
        print 'returning fake comm'
        return FakeComm()

def evenly_distrib_idxs(num_divisions, arr_size):
    """
    Given a number of divisions and the size of an array, chop the array up
    into pieces according to number of divisions, keeping the distribution
    of entries as even as possible. Returns a tuple of
    (sizes, offsets), where sizes and offsets contain values for all
    divisions.
    """
    base = arr_size / num_divisions
    leftover = arr_size % num_divisions
    sizes = numpy.ones(num_divisions, dtype="int") * base

    # evenly distribute the remainder across size-leftover procs,
    # instead of giving the whole remainder to one proc
    sizes[:leftover] += 1

    offsets = numpy.zeros(num_divisions, dtype="int")
    offsets[1:] = numpy.cumsum(sizes)[:-1]

    return sizes, offsets


@contextmanager
def MultiProcFailCheck():
    """Wrap this around code that you want to globally fail if it fails
    on any MPI process in MPI_WORLD.  If not running under MPI, don't
    handle any exceptions.
    """
    if MPI is None:
        yield
    else:
        try:
            yield
        except:
            exc_type, exc_val, exc_tb = sys.exc_info()
            if exc_val is not None:
                fail = True
            else:
                fail = False

            fails = MPI.COMM_WORLD.allgather(fail)

            if fail or not any(fails):
                six.reraise(exc_type, exc_val, exc_tb)
            else:
                for i,f in enumerate(fails):
                    if f:
                        raise RuntimeError("a test failed in (at least) rank %d" % i)


if os.environ.get('USE_PROC_FILES'):
    use_proc_files()<|MERGE_RESOLUTION|>--- conflicted
+++ resolved
@@ -85,21 +85,11 @@
     """
     if MPI:
         req, max_req = system.get_req_procs()
-<<<<<<< HEAD
-        print 'req:', req, 'max:', max_req, 'comm:', comm
-        if comm:
-            print 'rank:', comm.rank
-        if (max_req is None) or (comm and max_req > comm.rank):
-            print 'returning comm'
-=======
         if max_req is None or max_req > comm.rank:
->>>>>>> 013a5437
             return comm
         else:
-            print 'returning comm_null'
             return MPI.COMM_NULL
     else:
-        print 'returning fake comm'
         return FakeComm()
 
 def evenly_distrib_idxs(num_divisions, arr_size):
