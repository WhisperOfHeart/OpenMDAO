--- conflicted
+++ resolved
@@ -390,19 +390,8 @@
         out_stream.flush()
 
     def generate_numpydocstring(self):
-<<<<<<< HEAD
-        #print "TYPE: {type}".format(type=self.type())
-        innards=dir(self)
-        print "Innards: {innards}".format(innards=dir(self))
-        for innard in innards:
-            #print "item: {thingy}".format(thingy=self.str(innard))
-            print innard
-        print self.__dict__
-        print help(self)
-=======
         innards=dir(self)
         for innard in innards:
             print innard
             
-        #print self.__dict__
->>>>>>> 0d90bf28
+        #print self.__dict__