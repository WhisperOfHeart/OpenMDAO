--- conflicted
+++ resolved
@@ -557,47 +557,6 @@
 
         out_stream.flush()
 
-<<<<<<< HEAD
-=======
-    def generate_docstring(self):
-        """
-        Generates a numpy-style docstring for a user's component.
-
-        Returns
-        -------
-        docstring : str
-                string that contains a basic numpy docstring.
-
-        """
-        #start the docstring off
-        docstring = '\t\"\"\"\n'
-        docstring += '\n\tAttributes\n\t----------\n\n'
-
-        if self._params_dict:
-            for key, value in iteritems(self._params_dict):
-                docstring += "\t\t"+key
-                docstring += " : param \n"
-                #docstring += type(value).__name__
-                docstring += "\n\t\t\t<Insert description here.>\n\n"
-
-        if self._unknowns_dict:
-            for key, value in iteritems(self._unknowns_dict):
-                docstring += "\t\t"+key
-                docstring += " : "
-                typ = type(value).__name__
-
-                if typ == 'dict':
-                    docstring += " unknown \n"
-                else:
-                    docstring += typ + "\n"
-                docstring += "\n\t\t\t<Insert description here.>\n\n"
-
-        docstring += '\n\tNote\n\t----\n\n'
-
-        #finish up docstring
-        docstring += '\n\t\"\"\"\n'
-        return docstring
->>>>>>> 3adbf441
 
     def _get_relname_map(self, parent_unknowns):
         """
