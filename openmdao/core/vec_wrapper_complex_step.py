""" VecWrapper 'wrapper' that is used for component-wise complex step."""

from six import iteritems, iterkeys

import numpy as np

# Don't autodoc anything
__all__ = []


class ComplexStepTgtVecWrapper(object):
    """ Acts like a TgtVecWrapper to the user, but allows a complex value to
    be returned from the stepped variable."""

    def __init__(self, vec):

        self.vecwrap = vec
        self.vec = vec.vec
        self.step_var = None
        self.step_val = None

    def __getitem__(self, name):
        """
        Retrieve unflattened value of named var.

        Args
        ----
        name : str
            Name of variable to get the value for.

        Returns
        -------
            The unflattened value of the named variable.
        """
        if name == self.step_var:
            return self.step_val.reshape(self.vecwrap[name].shape)

        return self.vecwrap._dat[name].get()

    def __len__(self):
        """
        Returns
        -------
            The number of keys (variables) in this vector.
        """
        return len(self.vecwrap)

    def __contains__(self, key):
        """
        Returns
        -------
            A boolean indicating if the given key (variable name) is in this vector.
        """

        return key in self.vecwrap

    def __iter__(self):
        """
        Returns
        -------
            A dictionary iterator over the items in _dat.
        """
        return iter(self.vecwrap)

    def keys(self):
        """
        Returns
        -------
        list or KeyView (python 3)
            the keys (variable names) in this vector.
        """
        return self.vecwrap.keys()

    def iterkeys(self):
        """
        Returns
        -------
        iter of str
            the keys (variable names) in this vector.
        """
        return self.vecwrap.iterkeys()

    def metadata(self, name):
        """
        Returns the metadata for the named variable.

        Args
        ----
        name : str
            Name of variable to get the metadata for.

        Returns
        -------
        dict
            The metadata dict for the named variable.

        Raises
        -------
        KeyError
            If the named variable is not in this vector.
        """
        return self.vecwrap._dat[name].meta

    def set_complex_var(self, name):
        """
        Specifies the current input variable that will be complex stepped.

        Args
        ----
        name : str
            Name of variable to get the metadata for.
        """

        if name == None:
            self.step_var = None
            self.step_val = None
            return

        var = self.vecwrap._dat[name].val
        self.step_var = name
        self.step_val = np.zeros(len(var), dtype=np.complex)
        self.step_val[:] = var

    def step_complex(self, idx, stepsize):
        """
        Specifies the current input variable that will be complex stepped.

        Args
        ----
        idx : integer
            Index into step_var flat vector to apply the step.

        stepsize : float
            Step value. Omit the j.
        """
        self.step_val[idx] += 1j*stepsize


class ComplexStepSrcVecWrapper(object):
    """ Acts like a SrcVecWrapper to the user, but allows a complex value to
    be retrieved from and set into any variable. """

    def __init__(self, vec):

        self.vecwrap = vec
        self.vec = vec.vec
        self.step_var = None
        self.step_val = None
<<<<<<< HEAD
        self.vals = {}
=======
        self.vals = {} # Order not guaranteed.  Do not iterate.
>>>>>>> dec2b154

        # Make complex copies of every unknown or state
        for name, val in iteritems(vec):
            self.vals[name] = np.zeros(val['shape'], dtype=np.complex)
            self.vals[name][:] = vec[name]

    def __getitem__(self, name):
        """
        Retrieve unflattened value of named var.

        Args
        ----
        name : str
            Name of variable to get the value for.

        Returns
        -------
            The unflattened value of the named variable.
        """
        if name == self.step_var:
            return self.step_val.reshape(self.vecwrap[name].shape)

        return self.vals[name]

    def __setitem__(self, name, value):
        """
        Set the value of the named variable.

        Args
        ----
        name : str
            Name of variable to get the value for.

        value :
            The unflattened value of the named variable.
        """
        self.vals[name] = value

    def __len__(self):
        """
        Returns
        -------
            The number of keys (variables) in this vector.
        """
        return len(self.vecwrap)

    def __contains__(self, key):
        """
        Returns
        -------
            A boolean indicating if the given key (variable name) is in this vector.
        """

        return key in self.vecwrap

    def __iter__(self):
        """
        Returns
        -------
            A dictionary iterator over the items in _dat.
        """
        return iter(self.vecwrap)

    def keys(self):
        """
        Returns
        -------
        list or KeyView (python 3)
            the keys (variable names) in this vector.
        """
        return self.vecwrap.keys()

    def iterkeys(self):
        """
        Returns
        -------
        iter of str
            the keys (variable names) in this vector.
        """
        return self.vecwrap.iterkeys()

    def metadata(self, name):
        """
        Returns the metadata for the named variable.

        Args
        ----
        name : str
            Name of variable to get the metadata for.

        Returns
        -------
        dict
            The metadata dict for the named variable.

        Raises
        -------
        KeyError
            If the named variable is not in this vector.
        """
        return self.vecwrap._dat[name].meta

    def flat(self, name):
        """
        Returns flattened value of variable in name.

        Args
        ----
        name : str
            Name of variable to flatten.

        Returns
        -------
        ndarray
            Variable value.

        Raises
        -------
        KeyError
            If the named variable is not in this vector.
        """
        val = self.vals[name]
        if isinstance(val, np.ndarray):
            return val.flatten()
        else:
            return np.array([val])

    def set_complex_var(self, name):
        """
        Specifies the current input variable that will be complex stepped.

        Args
        ----
        name : str
            Name of variable to get the metadata for.
        """

        if name == None:
            self.step_var = None
            self.step_val = None
            return

        var = self.vecwrap._dat[name].val
        self.step_var = name
        self.step_val = np.zeros(len(var), dtype=np.complex)
        self.step_val[:] = var

    def step_complex(self, idx, stepsize):
        """
        Specifies the current input variable that will be complex stepped.

        Args
        ----
        idx : integer
            Index into step_var flat vector to apply the step.

        stepsize : float
            Step value. Omit the j.
        """
        self.step_val[idx] += 1j*stepsize<|MERGE_RESOLUTION|>--- conflicted
+++ resolved
@@ -146,11 +146,7 @@
         self.vec = vec.vec
         self.step_var = None
         self.step_val = None
-<<<<<<< HEAD
-        self.vals = {}
-=======
         self.vals = {} # Order not guaranteed.  Do not iterate.
->>>>>>> dec2b154
 
         # Make complex copies of every unknown or state
         for name, val in iteritems(vec):
