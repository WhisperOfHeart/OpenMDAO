""" Defines the base class for a Group in OpenMDAO."""

from __future__ import print_function

from collections import OrderedDict
import sys
from six import iteritems
from itertools import chain

# pylint: disable=E0611, F0401
import numpy as np

from openmdao.components.paramcomp import ParamComp
from openmdao.core.basicimpl import BasicImpl
from openmdao.core.component import Component
from openmdao.core.system import System
from openmdao.solvers.run_once import RunOnce
from openmdao.solvers.scipy_gmres import ScipyGMRES
from openmdao.util.types import real_types

from openmdao.core.checks import ConnectError


class Group(System):
    """A system that contains other systems."""

    def __init__(self):
        super(Group, self).__init__()

        self._subsystems = OrderedDict()
        self._local_subsystems = OrderedDict()
        self._src = {}
        self._src_idxs = {}
        self._data_xfer = {}

        self._local_unknown_sizes = None
        self._local_param_sizes = None

        # These solvers are the default
        self.ln_solver = ScipyGMRES()
        self.nl_solver = RunOnce()

    def __getattr__(self, name):
        return self._subsystems[name]

    def __setitem__(self, name, val):
        """Sets the given value into the appropriate `VecWrapper`.

        Args
        ----
        name : str
             the name of the variable to set into the unknowns vector
        """
        if self.is_active():
            try:
                self.unknowns[name] = val
            except KeyError:
                # look in params
                try:
                    subname, vname = name.rsplit('.', 1)
                    self.subsystem(subname).params[vname] = val
                except:
                    raise KeyError("Can't find variable '%s' in unknowns or params vectors in system '%s'" %
                                   (name, self.pathname))

    def __getitem__(self, name):
        """
        Retrieve unflattened value of named unknown or unconnected
        param variable.

        Args
        ----
        name : str
             The name of the variable to retrieve from the unknowns vector.

        Returns
        -------
        The unflattened value of the given variable.
        """
        # if setup has not been called, then there is no variable information to access
        if not self._local_unknown_sizes:
            raise RuntimeError('setup() must be called before variables can be accessed')

        # if system is not active, then it's not valid to access it's variables
        if not self.is_active():
            raise AttributeError("System '%s' is inactive, so can't access variable '%s'" %
                                 (self.pathname, name))

        try:
            return self.unknowns[name]
        except KeyError:
            subsys, subname = name.split('.', 1)
            try:
                return self._subsystems[subsys][subname]
            except:
                # look in params
                try:
                    subname, vname = name.rsplit('.', 1)
                    return self.subsystem(subname).params[vname]
                except:
                    raise KeyError("Can't find variable '%s' in unknowns or params vectors in system '%s'" %
                                   (name, self.pathname))

    def subsystem(self, name):
        """
        Returns a reference to a named subsystem that is a direct or an indirect
        subsystem of the this system.  Raises an exception if the given name
        doesn't reference a subsystem.

        Args
        ----
        name : str
            Name of the subsystem to retrieve.

        Returns
        -------
        `System`
            A reference to the named subsystem.
        """
        s = self
        parts = name.split('.')
        for part in parts:
            s = s._subsystems[part]

        return s

    def add(self, name, system, promotes=None):
        """Add a subsystem to this group, specifying its name and any variables
        that it promotes to the parent level.

        Args
        ----

        name : str
            The name by which the subsystem is to be known.

        system : `System`
            The subsystem to be added.

        promotes : tuple, optional
            The names of variables in the subsystem which are to be promoted.
        """
        if promotes is not None:
            system._promotes = promotes


        if name in self._subsystems.keys():
            msg = "Group '{gname}' already contains a subsystem with name"\
                            " '{cname}'.".format(gname=self.name, cname=name)
            raise RuntimeError(msg)
        self._subsystems[name] = system
        system.name = name
        return system

    def connect(self, source, targets, src_indices=None):
        """Connect the given source variable to the given target
        variable.

        Args
        ----

        source : source
            The name of the source variable.

        targets : str OR iterable
            The name of one or more target variables.
        """
        if isinstance(targets, str):
            targets = [targets]

        for target in targets:
            self._src[target] = source
            if src_indices is not None:
                self._src_idxs[target] = src_indices

    def subsystems(self, local=False, recurse=False, typ=System):
        """
        Args
        ----
        local : bool, optional
            If True, only return those `Components` that are local. Default is False.

        recurse : bool, optional
            If True, return all `Components` in the system tree, subject to
            the value of the local arg. Default is False.

        typ : type, optional
            If a class is specified here, only those subsystems that are instances
            of that type will be returned.  Default type is `System`.

        Returns
        -------
        iterator
            Iterator over subsystems.
        """
        subs = self._local_subsystems if local else self._subsystems

        for name, sub in subs.items():
            if isinstance(sub, typ):
                yield name, sub
            if recurse and isinstance(sub, Group):
                for n, s in sub.subsystems(local, recurse, typ):
                    yield n, s

    def subgroups(self, local=False, recurse=False):
        """
        Returns
        -------
        iterator
            Iterator over subgroups.
        """
        for name, sub in self.subsystems(local, recurse, typ=Group):
            yield name, sub

    def components(self, local=False, recurse=False):
        """
        Returns
        -------
        iterator
            Iterator over sub-`Components`.
        """
        for name, sub in self.subsystems(local, recurse, typ=Component):
            yield name, sub

    def _setup_paths(self, parent_path):
        """Set the absolute pathname of each `System` in the tree.

        Parameter
        ---------
        parent_path : str
            The pathname of the parent `System`, which is to be prepended to the
            name of this child `System` and all subsystems.
        """
        super(Group, self)._setup_paths(parent_path)
        for name, sub in self.subsystems():
            sub._setup_paths(self.pathname)

    def _setup_variables(self):
        """Create dictionaries of metadata for parameters and for unknowns for
           this `Group` and stores them as attributes of the `Group`. The
           relative name of subsystem variables with respect to this `Group`
           system is included in the metadata.

           Returns
           -------
           tuple
               A dictionary of metadata for parameters and for unknowns
               for all subsystems.
        """
        for name, sub in self.subsystems():
            subparams, subunknowns = sub._setup_variables()
            for p, meta in subparams.items():
                meta = meta.copy()
                meta['relative_name'] = self._var_pathname(meta['relative_name'], sub)
                if p in self._src_idxs:
                    meta['src_indices'] = self._src_idxs[p]
                self._params_dict[p] = meta

            for u, meta in subunknowns.items():
                meta = meta.copy()
                meta['relative_name'] = self._var_pathname(meta['relative_name'], sub)
                self._unknowns_dict[u] = meta

        return self._params_dict, self._unknowns_dict

    def _var_pathname(self, name, subsystem):
        """
        Returns
        -------
        str
            The pathname of the given variable, based on its promotion status.
        """
        if subsystem.promoted(name):
            return name
        if len(subsystem.name) > 0:
            return subsystem.name+'.'+name
        else:
            return name

    def _setup_communicators(self, comm):
        """
        Assign communicator to this `Group` and all of its subsystems.

        Args
        ----
        comm : an MPI communicator (real or fake)
            The communicator being offered by the parent system.
        """
        self._local_subsystems = OrderedDict()

        self.comm = comm

        for name, sub in self.subsystems():
            sub._setup_communicators(self.comm)
            if self.is_active() and sub.is_active():
                self._local_subsystems[sub.name] = sub

    def _setup_vectors(self, param_owners, parent=None,
                       relevance=None, top_unknowns=None, impl=BasicImpl):
        """Create a `VarManager` for this `Group` and all below it in the
        `System` tree.

        Args
        ----
        param_owners : dict
            A dictionary mapping `System` pathnames to the pathnames of parameters
            they are reponsible for propagating.

        parent : `Group`, optional
            The `Group` that contains this `Group`, if any, into which this
            `VarManager` will provide a view.

        relevance : `Relevance`
            An object that stores relevance information for each variable of interest.

        top_unknowns : `VecWrapper`, optional
            The `Problem` level unknowns `VecWrapper`.

        impl : an implementation factory, optional
            Specifies the factory object used to create `VecWrapper` and
            `DataXfer` objects.
        """
        if not self.is_active():
            return

        self._impl_factory = impl
        self._relevance = relevance

        my_params = param_owners.get(self.pathname, [])
        if parent is None:
            self._create_vecs(my_params, relevance, var_of_interest=None, impl=impl)
            top_unknowns = self.unknowns
        else:
            self._create_views(top_unknowns, parent, my_params, relevance, var_of_interest=None)

        self._local_unknown_sizes = self.unknowns._get_flattened_sizes()
        self._local_param_sizes = self.params._get_flattened_sizes()

        self._setup_data_transfer(my_params, relevance, None)

        ## TODO: determine the size of the largest grouping of parallel subvecs, allocate
        ##       an array of that size, and sub-allocate from that for all relevant subvecs
        ##       We should never need more memory than the largest sized collection of parallel
        ##       vecs.

        # create storage for the relevant vecwrappers, keyed by variable_of_interest
        for group, vois in self._relevance.groups.items():
            if group is not None:
                    for voi in vois:
                        if parent is None:
                            self._create_vecs(my_params, relevance, voi, impl)
                        else:
                            self._create_views(top_unknowns, parent, my_params, relevance, voi)

                        self._setup_data_transfer(my_params, relevance, voi)

        # convert any src_indices to index arrays
        for pname, meta in self._params_dict.items():
            if 'src_indices' in meta:
                meta['src_indices'] = self.params.to_idx_array(meta['src_indices'])

        for name, sub in self.subsystems():
            sub._setup_vectors(param_owners, parent=self,
                               relevance=relevance, top_unknowns=top_unknowns)

    def _get_fd_params(self):
        """
        Get the list of parameters that are needed to perform a
        finite difference on this `Group`.

        Returns
        -------
        list of str
            List of names of params that have sources that are ParamComps
            or sources that are outside of this `Group` .
        """
        conns = self.connections
        mypath = self.pathname + '.' if self.pathname else ''

        params = []
        for tgt, src in conns.items():
            if tgt.startswith(mypath):
                # look up the Component that contains the source variable
                scname = src.rsplit('.', 1)[0]
                if scname.startswith(mypath):
                    src_comp = self.subsystem(scname[len(mypath):])
                    if isinstance(src_comp, ParamComp):
                        params.append(tgt[len(mypath):])
                else:
                    params.append(tgt[len(mypath):])

        return params

    def _get_fd_unknowns(self):
        """
        Get the list of unknowns that are needed to perform a
        finite difference on this `Group`.

        Returns
        -------
        list of str
            List of names of unknowns for this `Group` that don't come from a
            `ParamComp`.
        """
        mypath = self.pathname + '.' if self.pathname else ''
        fd_unknowns = []
        for name, meta in self.unknowns.items():
            # look up the subsystem containing the unknown
            sub = self.subsystem(meta['pathname'].rsplit('.',1)[0][len(mypath):])
            if not isinstance(sub, ParamComp):
                fd_unknowns.append(name)

        return fd_unknowns

    def _get_explicit_connections(self):
        """ Returns
            -------
            dict
                Explicit connections in this `Group`, represented as a mapping
                from the pathname of the target to the pathname of the source.
        """
        connections = {}
        for _, sub in self.subgroups():
            connections.update(sub._get_explicit_connections())

        for tgt, src in self._src.items():
            try:
                src_pathname = get_absvarpathnames(src, self._unknowns_dict, 'unknowns')[0]

            except KeyError as error:
                try:
                    get_absvarpathnames(src, self._params_dict, 'params')

                except KeyError as error:
                    raise ConnectError.nonexistent_src_error(src, tgt)

                else:
                    raise ConnectError.invalid_src_error(src, tgt)

            try:
                for tgt_pathname in get_absvarpathnames(tgt, self._params_dict, 'params'):
                    connections[tgt_pathname] = src_pathname

            except KeyError as error:
                try:
                    get_absvarpathnames(tgt, self._unknowns_dict, 'unknowns')

                except KeyError as error:
                    raise ConnectError.nonexistent_target_error(src, tgt)

                else:
                    raise ConnectError.invalid_target_error(src, tgt)

        return connections

    def solve_nonlinear(self, params=None, unknowns=None, resids=None):
        """
        Solves the group using the slotted nl_solver.

        Args
        ----
        params : `VecWrapper`, optional
            `VecWrapper` containing parameters. (p)

        unknowns : `VecWrapper`, optional
            `VecWrapper` containing outputs and states. (u)

        resids : `VecWrapper`, optional
            `VecWrapper`  containing residuals. (r)
        """
        if self.is_active():
            params   = params   if params   is not None else self.params
            unknowns = unknowns if unknowns is not None else self.unknowns
            resids   = resids   if resids   is not None else self.resids

            self.nl_solver.solve(params, unknowns, resids, self)

    def children_solve_nonlinear(self):
        """
        Loops over our children systems and asks them to solve.
        """

        # transfer data to each subsystem and then solve_nonlinear it
        for name, sub in self.subsystems():
            self._transfer_data(name)
            if sub.is_active():
                sub.solve_nonlinear(sub.params, sub.unknowns, sub.resids)

    def apply_nonlinear(self, params, unknowns, resids):
        """
        Evaluates the residuals of our children systems.

        Args
        ----
        params : `VecWrapper`
            `VecWrapper` containing parameters. (p)

        unknowns : `VecWrapper`
            `VecWrapper` containing outputs and states. (u)

        resids : `VecWrapper`
            `VecWrapper` containing residuals. (r)
        """
        if not self.is_active():
            return

        # transfer data to each subsystem and then apply_nonlinear to it
        for name, sub in self.subsystems():
            self._transfer_data(name)
            if sub.is_active():
                sub.apply_nonlinear(sub.params, sub.unknowns, sub.resids)

    def jacobian(self, params, unknowns, resids):
        """
        Linearize all our subsystems.

        Args
        ----
        params : `VecWrapper`
            `VecWrapper` containing parameters. (p)

        unknowns : `VecWrapper`
            `VecWrapper` containing outputs and states. (u)

        resids : `VecWrapper`
            `VecWrapper` containing residuals. (r)
        """

        for name, sub in self.subsystems(local=True):

            # Instigate finite difference on child if user requests.
            if sub.fd_options['force_fd'] == True:
                jacobian_cache = sub.fd_jacobian(sub.params, sub.unknowns, sub.resids)
            else:
                jacobian_cache = sub.jacobian(sub.params, sub.unknowns, sub.resids)

            # Cache the Jacobian for Components that aren't Paramcomps.
            # Also cache it for systems that are finite differenced.
            if (isinstance(sub, Component) or \
                sub.fd_options['force_fd'] == True) and \
               not isinstance(sub, ParamComp):
                sub._jacobian_cache = jacobian_cache

            # The user might submit a scalar Jacobian as a float.
            # It is really inconvenient if we don't allow it.
            if jacobian_cache is not None:
                for key, J in iteritems(jacobian_cache):
                    if isinstance(J, real_types):
                        jacobian_cache[key] = np.array([[J]])
                    shape = jacobian_cache[key].shape
                    if len(shape) < 2:
                        jacobian_cache[key] = jacobian_cache[key].reshape((shape[0], 1))

    def apply_linear(self, mode, ls_inputs=None, vois=[None]):
        """Calls apply_linear on our children. If our child is a `Component`,
        then we need to also take care of the additional 1.0 on the diagonal
        for explicit outputs.

        df = du - dGdp * dp or du = df and dp = -dGdp^T * df

        Args
        ----

        mode : string
            Derivative mode, can be 'fwd' or 'rev'.

        ls_inputs : dict
            We can only solve derivatives for the inputs the instigating
            system has access to.

        vois: list of strings
            List of all quantities of interest to key into the mats.
        """
        if not self.is_active():
            return

        if mode == 'fwd':
            # Full Scatter
            self._transfer_data(deriv=True)

        for name, system in self.subsystems(local=True):
            # Components that are not paramcomps perform a matrix-vector
            # product on their variables. Any group where the user requests
            # a finite difference is also treated as a component.
            if (isinstance(system, Component) or \
                system.fd_options['force_fd'] == True) and \
                not isinstance(system, ParamComp):

                self._sub_apply_linear_wrapper(system, mode, vois, ls_inputs)


            # Groups and all other systems just call their own apply_linear.
            else:
                system.apply_linear(mode, ls_inputs=ls_inputs, vois=vois)

        if mode == 'rev':
            # Full Scatter
            self._transfer_data(mode='rev', deriv=True)

    def _sub_apply_linear_wrapper(self, system, mode, vois, ls_inputs=None):
        """
        Calls apply_linear on any Component-like subsystem. This
        basically does two things: 1) multiplies the user Jacobian by -1, and
        2) puts a 1 on the diagonal for all explicit outputs.

        Args
        ----

        system : `System`
            Subsystem of interest, either a `Component` or a `Group` that is
            being finite differenced.

        mode : string
            Derivative mode, can be 'fwd' or 'rev'.

        vois: list of strings
            List of all quantities of interest to key into the mats.

        ls_inputs : dict
            We can only solve derivatives for the inputs the instigating
            system has access to.
        """

        for voi in vois:

            dresids = system.drmat[voi]
            dunknowns = system.dumat[voi]
            dparams = system.dpmat[voi]

            # Linear GS imposes a stricter requirement on whether or not to run.
            abs_inputs = {dparams.metadata(name)['pathname'] for name in dparams.keys()}

            # Forward Mode
            if mode == 'fwd':

                dresids.vec[:] = 0.0

                if ls_inputs[voi] is None or abs_inputs.intersection(ls_inputs[voi]):
                    if system.fd_options['force_fd'] == True:
                        system._apply_linear_jac(system.params, system.unknowns, dparams,
                                                 dunknowns, dresids, mode)
                    else:
                        system.apply_linear(system.params, system.unknowns, dparams,
                                            dunknowns, dresids, mode)
                dresids.vec *= -1.0

                for var in dunknowns.keys():

                    # Skip all states
                    if dunknowns.metadata(var).get('state'):
                        continue

                    dresids[var] += dunknowns[var]

            # Adjoint Mode
            elif mode == 'rev':

                dparams.vec[:] = 0.0

                # Sign on the local Jacobian needs to be -1 before
                # we add in the fake residual. Since we can't modify
                # the 'du' vector at this point without stomping on the
                # previous component's contributions, we can multiply
                # our local 'arg' by -1, and then revert it afterwards.
                dresids.vec *= -1.0

                if ls_inputs[voi] is None or set(abs_inputs).intersection(ls_inputs[voi]):
                    if system.fd_options['force_fd'] == True:
                        system._apply_linear_jac(system.params, system.unknowns, dparams,
                                                 dunknowns, dresids, mode)
                    else:
                        system.apply_linear(system.params, system.unknowns, dparams,
                                            dunknowns, dresids, mode)

                dresids.vec *= -1.0

                for var in dunknowns.keys():
                    # Skip all states
                    if dunknowns.metadata(var).get('state'):
                        continue

                    dunknowns[var] += dresids[var]

    def solve_linear(self, dumat, drmat, vois, mode=None):
        """
        Single linear solution applied to whatever input is sitting in
        the rhs vector.

<<<<<<< HEAD
        Args
        ----
        rhs: `ndarray`
            Right-hand side for our linear solve.

        dunknowns : `VecWrapper`
            In forward mode, this `VecWrapper` contains the incoming vector for
            the states. In reverse mode, it contains the outgoing vector for
=======
        Parameters
        ----------
        dumat : dict of `VecWrappers`
            In forward mode, each `VecWrapper` contains the incoming vector
            for the states. There is one vector per quantity of interest for
            this problem. In reverse mode, it contains the outgoing vector for
>>>>>>> 7f27b009
            the states. (du)

        drmat : `dict of VecWrappers`
            `VecWrapper` containing either the outgoing result in forward mode
            or the incoming vector in reverse mode. There is one vector per
            quantity of interest for this problem. (dr)

        vois: list of strings
            List of all quantities of interest to key into the mats.

        mode : string
            Derivative mode, can be 'fwd' or 'rev', but generally should be
            called without mode so that the user can set the mode in this
            system's ln_solver.options.
        """
        if not self.is_active():
            return

        if mode is None:
            mode = self.fd_options['mode']

        if mode == 'fwd':
            sol_vec, rhs_vec = dumat, drmat
        else:
            sol_vec, rhs_vec = drmat, dumat

        # TODO: Need the norm. Loop over vois here.
        #if np.linalg.norm(rhs) < 1e-15:
        #    sol_vec.vec[:] = 0.0
        #    return

        # Solve Jacobian, df |-> du [fwd] or du |-> df [rev]
        rhs_buf = {}
        for voi in vois:
            rhs_buf[voi] = rhs_vec[voi].vec.copy()
        sol_buf = self.ln_solver.solve(rhs_buf, self, mode=mode)
        for voi in vois:
            sol_vec[voi].vec[:] = sol_buf[voi][:]

    def dump(self, nest=0, out_stream=sys.stdout, verbose=True, dvecs=False):
        """
        Writes a formated dump of the `System` tree to file.

        Args
        ----
        nest : int, optional
            Starting nesting level.  Defaults to 0.

        out_stream : file-like, optional
            Where output is written.  Defaults to sys.stdout.

        verbose : bool, optional
            If True (the default), output additional info beyond
            just the tree structure.

        dvecs : bool, optional
            If True, show contents of du and dp vectors instead of
            u and p (the default).
        """
        klass = self.__class__.__name__
        if dvecs:
            ulabel, plabel, uvecname, pvecname = 'du', 'dp', 'dunknowns', 'dparams'
        else:
            ulabel, plabel, uvecname, pvecname = 'u', 'p', 'unknowns', 'params'

        uvec = getattr(self, uvecname)
        pvec = getattr(self, pvecname)

        commsz = self.comm.size if hasattr(self.comm, 'size') else 0

        out_stream.write("%s %s '%s'    req: %s  usize:%d  psize:%d  commsize:%d\n" %
                     (" "*nest,
                      klass,
                      self.name,
                      self.get_req_procs(),
                      uvec.vec.size,
                      pvec.vec.size,
                      commsz))

        vec_conns = dict(self._data_xfer[('', 'fwd', None)].vec_conns)
        byobj_conns = dict(self._data_xfer[('', 'fwd', None)].byobj_conns)

        # collect width info
        lens = [len(u)+sum(map(len,v)) for u,v in
                          chain(vec_conns.items(), byobj_conns.items())]
        if lens:
            nwid = max(lens) + 9
        else:
            lens = [len(n) for n in uvec.keys()]
            nwid = max(lens) if lens else 12

        for v, meta in uvec.items():
            if verbose:
                if meta.get('pass_by_obj') or meta.get('remote'):
                    continue
                out_stream.write(" "*(nest+8))
                uslice = '{0}[{1[0]}:{1[1]}]'.format(ulabel, uvec._slices[v])
                pnames = [p for p,u in vec_conns.items() if u==v]

                if pnames:
                    if len(pnames) == 1:
                        pname = pnames[0]
                        pslice = pvec._slices.get(pname, (-1,-1))
                        pslice = '%d:%d' % (pslice[0], pslice[1])
                    else:
                        pslice = [('%d:%d' % pvec._slices.get(p, (-1,-1))) for p in pnames]
                        if len(pslice) > 1:
                            pslice = ','.join(pslice)
                        else:
                            pslice = pslice[0]

                    pslice = '{}[{}]'.format(plabel, pslice)

                    connstr = '%s -> %s' % (v, pnames)
                    out_stream.write("{0:<{nwid}} {1:<10} {2:<10} {3:>10}\n".format(connstr,
                                                                    uslice,
                                                                    pslice,
                                                                    repr(uvec[v]),
                                                                    nwid=nwid))
                else:
                    out_stream.write("{0:<{nwid}} {1:<21} {2:>10}\n".format(v,
                                                                  uslice,
                                                                  repr(uvec[v]),
                                                                  nwid=nwid))

        if not dvecs:
            for dest, src in byobj_conns.items():
                out_stream.write(" "*(nest+8))
                connstr = '%s -> %s:' % (src, dest)
                out_stream.write("{0:<{nwid}} (by_obj)  ({1})\n".format(connstr,
                                                                  repr(uvec[src]),
                                                                  nwid=nwid))

        nest += 3
        for name, sub in self.subsystems(local=True):
            sub.dump(nest, out_stream=out_stream, verbose=verbose, dvecs=dvecs)

        out_stream.flush()

    def get_req_procs(self):
        """
        Returns
        -------
        tuple
            A tuple of the form (min_procs, max_procs), indicating the min and max
            processors usable by this `Group`.
        """
        min_procs = 1
        max_procs = 1

        for name, sub in self.subsystems():
            sub_min, sub_max = sub.get_req_procs()
            min_procs = max(min_procs, sub_min)
            if max_procs is not None:
                if sub_max is None:
                    max_procs = None
                else:
                    max_procs = max(max_procs, sub_max)

        return (min_procs, max_procs)

    def _update_sub_unit_conv(self, parent_params_dict=None):
        """
        Propagate unit conversion factors down the system tree.
        """
        if parent_params_dict:
            for name, meta in self._params_dict.items():
                pmeta = parent_params_dict.get(name)
                if pmeta and 'unit_conv' in pmeta:
                    meta['unit_conv'] = pmeta['unit_conv']

        for name, sub in self.subgroups():
            sub._update_sub_unit_conv(self._params_dict)

    def _get_global_offset(self, name, var_rank, sizes_table, var_of_interest):
        """
        Args
        ----
        name : str
            The variable name.

        var_rank : int
            The rank the the offset is requested for.

        sizes_table : list of OrderDicts mappping var name to size.
            Size information for all vars in all ranks.

        var_of_interest : str
            Name of the current variable of interest, the key into the
            dumat,drmat, and dpmat dicts.

        Returns
        -------
        int
            The offset into the distributed vector for the named variable
            in the specified rank (process).
        """
        offset = 0
        rank = 0

        # first get the offset of the distributed storage for var_rank
        while rank < var_rank:
            for vname, size in sizes_table[rank].items():
                if self._relevance.is_relevant(var_of_interest, vname):
                    offset += size
            rank += 1

        # now, get the offset into the var_rank storage for the variable
        for vname, size in sizes_table[var_rank].items():
            if vname == name:
                break
            if self._relevance.is_relevant(var_of_interest, vname):
                offset += size

        return offset

    def _get_global_idxs(self, uname, pname, var_of_interest, mode):
        """
<<<<<<< HEAD
        Args
        ----
=======
        Return the global indices into the distributed unknowns and params vector
        for the given unknown and param.  The given unknown and param have already
        been tested for relevance.

        Parameters
        ----------
>>>>>>> 7f27b009
        uname : str
            Name of variable in the unknowns vector.

        pname : str
            Name of the variable in the params vector.

        var_of_interest : str or None
            Name of variable of interest used to determine relevance.

        Returns
        -------
        tuple of (idx_array, idx_array)
            index array into the global unknowns vector and the corresponding
            index array into the global params vector.
        """
        umeta = self.unknowns.metadata(uname)
        pmeta = self.params.metadata(pname)

        # FIXME: if we switch to push scatters, this check will flip
        if (mode == 'fwd' and pmeta.get('remote')) or (mode == 'rev' and umeta.get('remote')):
            # just return empty index arrays for remote vars
            return self.params.make_idx_array(0, 0), self.params.make_idx_array(0, 0)

        if not self._relevance.is_relevant(var_of_interest, uname) or \
           not self._relevance.is_relevant(var_of_interest, pname):
            return self.params.make_idx_array(0, 0), self.params.make_idx_array(0, 0)

        if 'src_indices' in pmeta:
            arg_idxs = self.params.to_idx_array(pmeta['src_indices'])
        else:
            if self.comm is None:
                iproc = 0
            else:
                iproc = self.comm.rank
            arg_idxs = self.params.make_idx_array(0, self._local_param_sizes[iproc][pname])

        var_rank = self._get_owning_rank(uname, self._local_unknown_sizes)
        offset = self._get_global_offset(uname, var_rank, self._local_unknown_sizes,
                                         var_of_interest)
        src_idxs = arg_idxs + offset

        var_rank = self._get_owning_rank(pname, self._local_param_sizes)
        tgt_start = self._get_global_offset(pname, var_rank, self._local_param_sizes,
                                            var_of_interest)
        tgt_idxs = tgt_start + self.params.make_idx_array(0, len(arg_idxs))

        return src_idxs, tgt_idxs

    def _setup_data_transfer(self, my_params, relevance, var_of_interest):
        """
        Create `DataXfer` objects to handle data transfer for all of the
        connections that involve parameters for which this `VarManager`
        is responsible.

        Args
        ----

        my_params : list
            List of pathnames for parameters that the VarManager is
            responsible for propagating.

        relevance : `Relevance`
            An object containing info about what variables are relevant
            to a variable of interest.

        var_of_interest : str or None
            The name of a variable of interest.

        """

        xfer_dict = {}
        for param, unknown in self.connections.items():
            if not (relevance.is_relevant(var_of_interest, param) or
                    relevance.is_relevant(var_of_interest, unknown)):
                continue

            if param in my_params:
                # remove our system pathname from the abs pathname of the param and
                # get the subsystem name from that
                start = len(self.pathname)+1 if self.pathname else 0

                tgt_sys = param[start:].split('.', 1)[0]
                src_sys = unknown[start:].split('.', 1)[0]

                src_idx_list, dest_idx_list, vec_conns, byobj_conns = \
                    xfer_dict.setdefault((tgt_sys, 'fwd'), ([],[],[],[]))

                rev_src_idx_list, rev_dest_idx_list, rev_vec_conns, rev_byobj_conns = \
                    xfer_dict.setdefault((src_sys, 'rev'), ([],[],[],[]))

                urelname = self.unknowns.get_relative_varname(unknown)
                prelname = self.params.get_relative_varname(param)

                if self.unknowns.metadata(urelname).get('pass_by_obj'):
                    byobj_conns.append((prelname, urelname))
                else: # pass by vector
                    #forward
                    sidxs, didxs = self._get_global_idxs(urelname, prelname,
                                                         var_of_interest, 'fwd')
                    vec_conns.append((prelname, urelname))
                    src_idx_list.append(sidxs)
                    dest_idx_list.append(didxs)

                    # reverse
                    sidxs, didxs = self._get_global_idxs(urelname, prelname,
                                                         var_of_interest, 'rev')
                    rev_vec_conns.append((prelname, urelname))
                    rev_src_idx_list.append(sidxs)
                    rev_dest_idx_list.append(didxs)

        for (tgt_sys, mode), (srcs, tgts, vec_conns, byobj_conns) in xfer_dict.items():
            src_idxs, tgt_idxs = self.unknowns.merge_idxs(srcs, tgts)
            if vec_conns or byobj_conns:
                self._data_xfer[(tgt_sys, mode, var_of_interest)] = \
                    self._impl_factory.create_data_xfer(self, src_idxs, tgt_idxs,
                                                        vec_conns, byobj_conns)

        # create a DataXfer object that combines all of the
        # individual subsystem src_idxs, tgt_idxs, and byobj_conns, so that a 'full'
        # scatter to all subsystems can be done at the same time.  Store that DataXfer
        # object under the name ''.

        for mode in ('fwd', 'rev'):
            full_srcs = []
            full_tgts = []
            full_flats = []
            full_byobjs = []
            for (tgt_sys, direction), (srcs, tgts, flats, byobjs) in xfer_dict.items():
                if mode == direction:
                    full_srcs.extend(srcs)
                    full_tgts.extend(tgts)
                    full_flats.extend(flats)
                    full_byobjs.extend(byobjs)

            src_idxs, tgt_idxs = self.unknowns.merge_idxs(full_srcs, full_tgts)
            self._data_xfer[('', mode, var_of_interest)] = \
                self._impl_factory.create_data_xfer(self, src_idxs, tgt_idxs,
                                                    full_flats, full_byobjs)

    def _transfer_data(self, target_sys='', mode='fwd', deriv=False,
                       var_of_interest=None):
        """
        Transfer data to/from target_system depending on mode.

        Args
        ----

        target_sys : str, optional
            Name of the target `System`.  A name of '', the default, indicates that data
            should be transfered to all subsystems at once.

        mode : { 'fwd', 'rev' }, optional
            Specifies forward or reverse data transfer. Default is 'fwd'.

        deriv : bool, optional
            If True, use du/dp for scatter instead of u/p.  Default is False.

        var_of_interest : str or None
            Specifies the variable of interest to determine relevance.

        """
        x = self._data_xfer.get((target_sys, mode, var_of_interest))
        if x is not None:
            if deriv:
                x.transfer(self.dumat[var_of_interest], self.dpmat[var_of_interest],
                           mode, deriv=True)
            else:
                x.transfer(self.unknowns, self.params, mode)

    def _get_owning_rank(self, name, sizes_table):
        """
        Args
        ----
        name : str
            Name of the variable to find the owning rank for

        sizes_table : list of ordered dicts mapping name to size
            Size info for all vars in all ranks.

        Returns
        -------
        int
            The current rank if it has a local copy of the named variable, else
            the rank of the lowest ranked process that has a local copy.
        """
        if self.comm is None:
            return 0

        if sizes_table[self.comm.rank][name]:
            return self.comm.rank
        else:
            for i in range(self.comm.size):
                if sizes_table[i][name]:
                    return i
            else:
                raise RuntimeError("Can't find a source for '%s' with a non-zero size" %
                                   name)

    def _find_all_solvers(self):
        """Recursively finds all solvers in the given group and sub-groups."""
        yield (self, (self.ln_solver, self.nl_solver))
        for _, sub in self.subgroups():
            for solvers in sub._find_all_solvers():
                yield solvers

    def _find_all_comps(self):
        """ Recursive function that assembles a dictionary whose keys are Group
        instances and whose values are lists of Component instances.
        """

        data = {self:[]}
        for c_name, c in self.components():
            data[self].append(c)
        for sg_name, sg in self.subgroups():
            data.update(sg._find_all_comps())
        return data

def get_absvarpathnames(var_name, var_dict, dict_name):
    """
    Args
    ----
    var_name : str
        Name of a variable relative to a `System`.

    var_dict : dict
        Dictionary of variable metadata, keyed on relative name.

    dict_name : str
        Name of var_dict (used for error reporting).

    Returns
    -------
    list of str
        The absolute pathnames for the given variables in the
        variable dictionary that map to the given relative name.
    """

    pnames = []
    for pathname, meta in var_dict.items():
        if meta['relative_name'] == var_name:
            pnames.append(pathname)

    if not pnames:
        raise KeyError("'%s' not found in %s" % (var_name, dict_name))

    return pnames<|MERGE_RESOLUTION|>--- conflicted
+++ resolved
@@ -225,8 +225,8 @@
     def _setup_paths(self, parent_path):
         """Set the absolute pathname of each `System` in the tree.
 
-        Parameter
-        ---------
+        Args
+        ----
         parent_path : str
             The pathname of the parent `System`, which is to be prepended to the
             name of this child `System` and all subsystems.
@@ -413,8 +413,9 @@
         return fd_unknowns
 
     def _get_explicit_connections(self):
-        """ Returns
-            -------
+        """
+        Returns
+        -------
             dict
                 Explicit connections in this `Group`, represented as a mapping
                 from the pathname of the target to the pathname of the source.
@@ -686,23 +687,12 @@
         Single linear solution applied to whatever input is sitting in
         the rhs vector.
 
-<<<<<<< HEAD
-        Args
-        ----
-        rhs: `ndarray`
-            Right-hand side for our linear solve.
-
-        dunknowns : `VecWrapper`
-            In forward mode, this `VecWrapper` contains the incoming vector for
-            the states. In reverse mode, it contains the outgoing vector for
-=======
-        Parameters
-        ----------
+        Args
+        ----
         dumat : dict of `VecWrappers`
             In forward mode, each `VecWrapper` contains the incoming vector
             for the states. There is one vector per quantity of interest for
             this problem. In reverse mode, it contains the outgoing vector for
->>>>>>> 7f27b009
             the states. (du)
 
         drmat : `dict of VecWrappers`
@@ -921,17 +911,12 @@
 
     def _get_global_idxs(self, uname, pname, var_of_interest, mode):
         """
-<<<<<<< HEAD
-        Args
-        ----
-=======
         Return the global indices into the distributed unknowns and params vector
         for the given unknown and param.  The given unknown and param have already
         been tested for relevance.
 
-        Parameters
-        ----------
->>>>>>> 7f27b009
+        Args
+        ----
         uname : str
             Name of variable in the unknowns vector.
 
