--- conflicted
+++ resolved
@@ -30,13 +30,8 @@
 
         root._varmanager.unknowns['G2:G1:C2:y'] = 99.
 
-<<<<<<< HEAD
-        root._varmanager._scatter('G3')
+        root._varmanager._transfer_data('G3')
         self.assertEqual(root._varmanager.params['G3:C3:x'], 99.)
-=======
-        root.varmanager._transfer_data('G3')
-        self.assertEqual(root.varmanager.params['G3:C3:x'], 99.)
->>>>>>> 1f4f143c
 
 
 if __name__ == "__main__":
