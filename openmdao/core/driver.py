--- conflicted
+++ resolved
@@ -28,17 +28,10 @@
         self.supports = OptionsDictionary(read_only=True)
         self.supports.add_option('inequality_constraints', True)
         self.supports.add_option('equality_constraints', True)
-<<<<<<< HEAD
-        self.supports.add_option('linear_constraints', False)
-        self.supports.add_option('multiple_objectives', False)
-        self.supports.add_option('two_sided_constraints', False)
-        self.supports.add_option('integer_design_vars', False)
-=======
         self.supports.add_option('linear_constraints', True)
         self.supports.add_option('multiple_objectives', True)
         self.supports.add_option('two_sided_constraints', True)
-        self.supports.add_option('integer_parameters', True)
->>>>>>> 51c51d81
+        self.supports.add_option('integer_design_vars', True)
 
         # This driver's options
         self.options = OptionsDictionary()
@@ -56,14 +49,9 @@
         self.iter_count = 0
 
     def _setup(self, root):
-<<<<<<< HEAD
-        """ Updates metadata for desvars, constraints and objectives, and
-        check for errors.
-=======
         """ Updates metadata for params, constraints and objectives, and
         check for errors. Also determines all variables that need to be
         gathered for case recording.
->>>>>>> 51c51d81
         """
         self.root = root
 
@@ -280,6 +268,19 @@
             param['indices'] = np.array(indices, dtype=int)
 
         self._desvars[name] = param
+
+    def add_param(self, name, low=None, high=None, indices=None, adder=0.0,
+                  scaler=1.0):
+        """
+        Deprecated.  Use ``add_desvar`` instead.
+        """
+        warnings.simplefilter('always', DeprecationWarning)
+        warnings.warn("Driver.add_param() is deprecated. Use add_desvar() instead.",
+                      DeprecationWarning,stacklevel=2)
+        warnings.simplefilter('ignore', DeprecationWarning)
+
+        self.add_desvar(name, low=low, high=high, indices=indices, adder=adder,
+                        scaler=scaler)
 
     def get_desvars(self):
         """ Returns a dict of possibly distributed parameters.
