--- conflicted
+++ resolved
@@ -13,13 +13,9 @@
 from openmdao.recorders.base_recorder import BaseRecorder
 from openmdao.util.record_util import format_iteration_coordinate
 
-<<<<<<< HEAD
-format_version = 3
-=======
 from openmdao.devtools.partition_tree_n2 import get_model_viewer_data
 
 format_version = 4
->>>>>>> 62b339a9
 
 class HDF5Recorder(BaseRecorder):
     """
@@ -55,13 +51,10 @@
         super(HDF5Recorder, self).__init__()
         self.out = File(out, 'w', **driver_kwargs)
 
-<<<<<<< HEAD
-=======
         metadata_group = self.out.require_group('metadata')
 
         metadata_group.create_dataset('format_version', data = format_version)
 
->>>>>>> 62b339a9
     def record_metadata(self, group):
         """Stores the metadata of the given group in a HDF5 file using
         the variable name for the key.
@@ -88,13 +81,8 @@
         metadata_group.create_dataset('model_viewer_data', data=model_viewer_data_val)
 
         pairings = (
-<<<<<<< HEAD
-            (group.create_group("Parameters"), params),
-            (group.create_group("Unknowns"), unknowns),
-=======
             (metadata_group.create_group("Parameters"), params),
             (metadata_group.create_group("Unknowns"), unknowns),
->>>>>>> 62b339a9
         )
 
         for grp, data in pairings:
@@ -187,11 +175,7 @@
         iteration_group = self.out[group_name]
 
         # Create a group under that called 'deriv'
-<<<<<<< HEAD
-        deriv_group = iteration_group.require_group('deriv')
-=======
         deriv_group = iteration_group.require_group('Derivs')
->>>>>>> 62b339a9
 
         # Then add timestamp, success, msg as attributes
         deriv_group.attrs['timestamp'] = metadata['timestamp']
