""" Gauss Seidel non-linear solver."""

from openmdao.solvers.solver_base import NonLinearSolver
from openmdao.util.record_util import update_local_meta, create_local_meta


class NLGaussSeidel(NonLinearSolver):
    """ Nonlinear Gauss Seidel solver. This is the default solver for a
    `Group`. If there are no cycles, then the system will solve its
    subsystems once and terminate. Equivalent to fixed point iteration in
    cases with cycles.
    """

    def __init__(self):
        super(NLGaussSeidel, self).__init__()

        opt = self.options
        opt.add_option('atol', 1e-6,
                       desc='Absolute convergence tolerance.')
        opt.add_option('rtol', 1e-6,
                       desc='Relative convergence tolerance.')
        opt.add_option('maxiter', 100,
                       desc='Maximum number of iterations.')

    def solve(self, params, unknowns, resids, system, metadata=None):
        """ Solves the system using Gauss Seidel.

        Args
        ----
        params : `VecWrapper`
            `VecWrapper` containing parameters. (p)

        unknowns : `VecWrapper`
            `VecWrapper` containing outputs and states. (u)

        resids : `VecWrapper`
            `VecWrapper` containing residuals. (r)

        system : `System`
            Parent `System` object.

        metadata : dict, optional
            Dictionary containing execution metadata (e.g. iteration coordinate).
        """

        atol = self.options['atol']
        rtol = self.options['rtol']
        maxiter = self.options['maxiter']
        iprint = self.options['iprint']

        # Initial run
        self.iter_count = 1

        # Metadata setup
        local_meta = create_local_meta(metadata, system.pathname)
        system.ln_solver.local_meta = local_meta
        update_local_meta(local_meta, (self.iter_count,))

        # Initial Solve
        system.children_solve_nonlinear(local_meta)

<<<<<<< HEAD
        for recorder in self.recorders:
            recorder.record(params, unknowns, resids, local_meta)
=======
        self.recorders.record(system, local_meta)
>>>>>>> 78d5f61a

        # Bail early if the user wants to.
        if maxiter == 1:
            return

        resids = system.resids

        # Evaluate Norm
        system.apply_nonlinear(params, unknowns, resids)
        normval = resids.norm()
        basenorm = normval if normval > atol else 1.0

        if self.options['iprint'] > 0:
            self.print_norm('NLN_GS', system.pathname, 0, normval, basenorm)

        while self.iter_count < maxiter and \
                normval > atol and \
                normval/basenorm > rtol:

            # Metadata update
            self.iter_count += 1
            update_local_meta(local_meta, (self.iter_count,))

            # Runs an iteration
            system.children_solve_nonlinear(local_meta)
<<<<<<< HEAD
            for recorder in self.recorders:
                recorder.record(params, unknowns, resids, local_meta)
=======
            self.recorders.record(system, local_meta)
>>>>>>> 78d5f61a

            # Evaluate Norm
            system.apply_nonlinear(params, unknowns, resids)
            normval = resids.norm()

            if self.options['iprint'] > 0:
                self.print_norm('NLN_GS', system.pathname, self.iter_count, normval,
                                basenorm)

        if self.options['iprint'] > 0:
            self.print_norm('NLN_GS', system.pathname, self.iter_count, normval,
                            basenorm, msg='Converged')<|MERGE_RESOLUTION|>--- conflicted
+++ resolved
@@ -59,12 +59,7 @@
         # Initial Solve
         system.children_solve_nonlinear(local_meta)
 
-<<<<<<< HEAD
-        for recorder in self.recorders:
-            recorder.record(params, unknowns, resids, local_meta)
-=======
         self.recorders.record(system, local_meta)
->>>>>>> 78d5f61a
 
         # Bail early if the user wants to.
         if maxiter == 1:
@@ -90,12 +85,7 @@
 
             # Runs an iteration
             system.children_solve_nonlinear(local_meta)
-<<<<<<< HEAD
-            for recorder in self.recorders:
-                recorder.record(params, unknowns, resids, local_meta)
-=======
             self.recorders.record(system, local_meta)
->>>>>>> 78d5f61a
 
             # Evaluate Norm
             system.apply_nonlinear(params, unknowns, resids)
