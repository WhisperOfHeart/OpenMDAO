--- conflicted
+++ resolved
@@ -51,7 +51,6 @@
 
     return tree
 
-<<<<<<< HEAD
 def view_connections(system, viewer='connections',
                outfile='graph.html', show_browser=True):
     """
@@ -121,8 +120,6 @@
     if show_browser:
         webview(outfile)
 
-=======
->>>>>>> 48acc1cd
 def view_tree(system, viewer='collapse_tree', expand_level=9999,
               outfile='tree.html', show_browser=True):
     """
