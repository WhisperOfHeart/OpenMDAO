"""functions useful for debugging openmdao"""
from __future__ import print_function

from six import itervalues

import os
import sys
from itertools import chain
from pprint import pformat
from functools import wraps
from resource import getrusage, RUSAGE_SELF, RUSAGE_CHILDREN
<<<<<<< HEAD

import numpy

from openmdao.util.type_util import real_types
=======
from six import itervalues
>>>>>>> 65923468

def dump_meta(system, nest=0, out_stream=sys.stdout):
    """
    Dumps the system tree with associated metadata for the params and unknowns
    `VecWrappers`.

    Args
    ----
    system : `System`
        The node in the `System` tree where dumping begins.

    nest : int, optional
        Starting nesting level.  Defaults to 0.

    out_stream : file-like, optional
        Where output is written.  Defaults to sys.stdout.

    """
    klass = system.__class__.__name__

    commsz = system.comm.size if hasattr(system.comm, 'size') else 0

    margin = ' '*nest
    if system.is_active():
        out_stream.write("%s %s '%s'    req: %s  usize:%d  psize:%d  commsize:%d\n" %
                         (margin,
                          klass,
                          system.name,
                          system.get_req_procs(),
                          system.unknowns.vec.size,
                          system.params.vec.size,
                          commsz))

        margin = ' '*(nest+6)
        out_stream.write("%sunknowns:\n" % margin)
        for v, meta in system.unknowns.items():
            out_stream.write("%s%s: " % (margin, v))
            out_stream.write(pformat(meta, indent=nest+9).replace("{","{\n",1))
            out_stream.write('\n')

        out_stream.write("%sparams:\n" % margin)
        for v, meta in system.params.items():
            out_stream.write("%s%s: " % (margin, v))
            out_stream.write(pformat(meta, indent=nest+9).replace("{","{\n",1))
            out_stream.write('\n')
    else:
        out_stream.write("%s %s '%s'   (inactive)\n" %
                         (margin, klass, system.name))

    nest += 3
    for sub in itervalues(system._subsystems):
        dump_meta(sub, nest, out_stream=out_stream)

    out_stream.flush()

class dec_if(object):
    """Conditional decorator.  If cond is True, the given decorator
    will be applied.
    """
    def __init__(self, dec, cond):
        self.dec = dec
        self.cond = cond

    def __call__(self, func):
        if self.cond:
            return self.dec(func)
        return func

def max_mem_usage():
    """
    Returns
    -------
    The max memory used by this process and its children, in MB.
    """
    denom = 1024.
    if sys.platform == 'darwin':
        denom *= denom
    total = getrusage(RUSAGE_SELF).ru_maxrss / denom
    total += getrusage(RUSAGE_CHILDREN).ru_maxrss / denom
    return total

try:
    import psutil

    def mem_usage(msg='', out=sys.stdout):
        """
        Returns
        -------
        The current memory used by this process (and it's children?), in MB.
        """
        denom = 1024. * 1024.
        p = psutil.Process(os.getpid())
        mem = p.memory_info().rss / denom
        if msg:
            print(msg,"%6.3f MB" % mem, file=out)
        return mem

    def diff_mem(fn):
        """
        This gives the difference in memory before and after the
        decorated function is called. Requires psutil to be installed.
        """
        @wraps(fn)
        def wrapper(*args, **kwargs):
            startmem = mem_usage()
            ret = fn(*args, **kwargs)
            maxmem = mem_usage()
            diff = maxmem - startmem
            if diff > 0.0:
                if args and hasattr(args[0], 'pathname'):
                    name = args[0].pathname
                else:
                    name = ''
                print(name,"%s added %5.3f MB (total: %6.3f)" % (fn.__name__, diff, maxmem))
            return ret
        return wrapper

except ImportError:
    pass

def num_systems(root):
    """
    Return the total number of systems in the tree starting at the given
    root.
    """
    return len([s for s in root.subsystems(recurse=True, include_self=True)])

def max_tree_depth(root):
    """
    Return the max depth of the tree starting from root.
    """
    return max(len(s.pathname.split('.'))
                   for s in root.subsystems(recurse=True))

def _f2mb(fsize):
    """Returns the size of an array of floats (double precision)
    in MB.
    """
    return fsize * 8 / 1024 / 1024

def stats(problem):
    """
    Print various stats about the Problem.
    """
    root = problem.root

    print("Num systems:", num_systems(root))
    print("Max tree depth:", max_tree_depth(root))

    print("\nMax mem usage: %s MB" % max_mem_usage())
    print("Current mem usage: %s MB" % mem_usage())<|MERGE_RESOLUTION|>--- conflicted
+++ resolved
@@ -9,14 +9,11 @@
 from pprint import pformat
 from functools import wraps
 from resource import getrusage, RUSAGE_SELF, RUSAGE_CHILDREN
-<<<<<<< HEAD
+from six import itervalues
 
 import numpy
 
 from openmdao.util.type_util import real_types
-=======
-from six import itervalues
->>>>>>> 65923468
 
 def dump_meta(system, nest=0, out_stream=sys.stdout):
     """
